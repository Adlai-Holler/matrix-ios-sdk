/*
 Copyright 2014 OpenMarket Ltd
 
 Licensed under the Apache License, Version 2.0 (the "License");
 you may not use this file except in compliance with the License.
 You may obtain a copy of the License at
 
 http://www.apache.org/licenses/LICENSE-2.0
 
 Unless required by applicable law or agreed to in writing, software
 distributed under the License is distributed on an "AS IS" BASIS,
 WITHOUT WARRANTIES OR CONDITIONS OF ANY KIND, either express or implied.
 See the License for the specific language governing permissions and
 limitations under the License.
 */

#import "MXSession.h"
#import "MatrixSDK.h"

#import "MXSessionEventListener.h"

#import "MXTools.h"
#import "MXHTTPClient.h"

#import "MXNoStore.h"
#import "MXMemoryStore.h"
#import "MXFileStore.h"


#pragma mark - Constants definitions

const NSString *MatrixSDKVersion = @"0.5.3";
NSString *const kMXSessionStateDidChangeNotification = @"kMXSessionStateDidChangeNotification";
NSString *const kMXSessionNewRoomNotification = @"kMXSessionNewRoomNotification";
NSString *const kMXSessionInitialSyncedRoomNotification = @"kMXSessionInitialSyncedRoomNotification";
NSString *const kMXSessionWillLeaveRoomNotification = @"kMXSessionWillLeaveRoomNotification";
NSString *const kMXSessionDidLeaveRoomNotification = @"kMXSessionDidLeaveRoomNotification";
NSString *const kMXSessionDidSyncNotification = @"kMXSessionDidSyncNotification";
NSString *const kMXSessionNotificationRoomIdKey = @"roomId";
NSString *const kMXSessionNotificationEventKey = @"event";


/**
 Default timeouts used by the events streams.
 */
#define SERVER_TIMEOUT_MS 30000
#define CLIENT_TIMEOUT_MS 40000


/**
 The number of messages to get at the initialSync.
 This number should be big enough to be able to pick at least one message from the downloaded ones
 that matches the type requested for `recentsWithTypeIn` but this depends on the app.
 */
#define DEFAULT_INITIALSYNC_MESSAGES_NUMBER 10

// Block called when MSSession resume is complete
typedef void (^MXOnResumeDone)();

@interface MXSession ()
{
    /**
     Rooms data
     Each key is a room ID. Each value, the MXRoom instance.
     */
    NSMutableDictionary *rooms;
    
    /**
     Users data
     Each key is a user ID. Each value, the MXUser instance.
     */
    NSMutableDictionary *users;
    
    /**
     Private one-to-one rooms data
     Each key is a user ID. Each value is an array of MXRoom instances (in chronological order).
     */
    NSMutableDictionary *oneToOneRooms;

    /**
     The current request of the event stream.
     */
    MXHTTPOperation *eventStreamRequest;

    /**
     The list of global events listeners (`MXSessionEventListener`).
     */
    NSMutableArray *globalEventListeners;

    /**
     The limit value to use when doing initialSync.
     */
    NSUInteger initialSyncMessagesLimit;

    /** 
     The block to call when MSSession resume is complete.
     */
    MXOnResumeDone onResumeDone;
    
    /**
     The block to call when MSSession catchup is successfully done.
     */
    MXOnCatchupDone onCatchupDone;
    
    /**
     The block to call when MSSession catchup fails.
     */
    MXOnCatchupFail onCatchupFail;

    /**
     The list of rooms ids where a room initialSync is in progress (made by [self initialSyncOfRoom])
     */
    NSMutableArray *roomsInInitialSyncing;
}
@end

@implementation MXSession
@synthesize matrixRestClient;

- (id)initWithMatrixRestClient:(MXRestClient*)mxRestClient
{
    self = [super init];
    if (self)
    {
        matrixRestClient = mxRestClient;
        rooms = [NSMutableDictionary dictionary];
        users = [NSMutableDictionary dictionary];
        oneToOneRooms = [NSMutableDictionary dictionary];
        globalEventListeners = [NSMutableArray array];
        roomsInInitialSyncing = [NSMutableArray array];
        _notificationCenter = [[MXNotificationCenter alloc] initWithMatrixSession:self];

        // By default, load presence data in parallel if a full initialSync is not required
        _loadPresenceBeforeCompletingSessionStart = NO;
        
        [self setState:MXSessionStateInitialised];
    }
    return self;
}

- (void)setState:(MXSessionState)state
{
    if (_state != state)
    {
        _state = state;
        
        NSNotificationCenter *notificationCenter = [NSNotificationCenter defaultCenter];
        [notificationCenter postNotificationName:kMXSessionStateDidChangeNotification object:self userInfo:nil];
    }
}

-(void)setStore:(id<MXStore>)store success:(void (^)())onStoreDataReady failure:(void (^)(NSError *))failure
{
    NSAssert(MXSessionStateInitialised == _state, @"Store can be set only just after initialisation");
    NSParameterAssert(store);

    _store = store;

    // Validate the permanent implementation
    if (_store.isPermanent)
    {
        // A permanent MXStore must implement these methods:
        NSParameterAssert([_store respondsToSelector:@selector(rooms)]);
        NSParameterAssert([_store respondsToSelector:@selector(storeStateForRoom:stateEvents:)]);
        NSParameterAssert([_store respondsToSelector:@selector(stateOfRoom:)]);
        NSParameterAssert([_store respondsToSelector:@selector(userDisplayname)]);
        NSParameterAssert([_store respondsToSelector:@selector(setUserDisplayname:)]);
        NSParameterAssert([_store respondsToSelector:@selector(userAvatarUrl)]);
        NSParameterAssert([_store respondsToSelector:@selector(setUserAvatarUrl:)]);
    }

    NSDate *startDate = [NSDate date];

    [_store openWithCredentials:matrixRestClient.credentials onComplete:^{

        // Sanity check: The session may be closed before the end of store opening.
        if (!matrixRestClient)
        {
            return;
        }

        // Can we start on data from the MXStore?
        if (_store.isPermanent && _store.eventStreamToken && 0 < _store.rooms.count)
        {
            // Mount data from the permanent store
            NSLog(@"[MXSession] Loading room state events to build MXRoom objects...");

            // Create the user's profile from the store
            _myUser = [[MXMyUser alloc] initWithUserId:matrixRestClient.credentials.userId andDisplayname:_store.userDisplayname andAvatarUrl:_store.userAvatarUrl andMatrixSession:self];
            // And store him as a common MXUser
            users[matrixRestClient.credentials.userId] = _myUser;

            // Create MXRooms from their states stored in the store
            NSDate *startDate2 = [NSDate date];
            for (NSString *roomId in _store.rooms)
            {
                @autoreleasepool
                {
                    NSArray *stateEvents = [_store stateOfRoom:roomId];
                    [self createRoom:roomId withStateEvents:stateEvents notify:NO];
                }
            }

            NSLog(@"[MXSession] Built %lu MXRooms in %.0fms", (unsigned long)rooms.allKeys.count, [[NSDate date] timeIntervalSinceDate:startDate2] * 1000);
        }

        NSLog(@"[MXSession] Total time to mount SDK data from MXStore: %.0fms", [[NSDate date] timeIntervalSinceDate:startDate] * 1000);

        [self setState:MXSessionStateStoreDataReady];

        // The SDK client can use this data
        onStoreDataReady();

    } failure:^(NSError *error) {
        [self setState:MXSessionStateInitialised];

        if (failure)
        {
            failure(error);
        }
    }];
}

- (void)start:(void (^)())onServerSyncDone
      failure:(void (^)(NSError *error))failure
{
    [self startWithMessagesLimit:DEFAULT_INITIALSYNC_MESSAGES_NUMBER onServerSyncDone:onServerSyncDone failure:failure];
}

- (void)startWithMessagesLimit:(NSUInteger)messagesLimit
              onServerSyncDone:(void (^)())onServerSyncDone
                       failure:(void (^)(NSError *error))failure
{
    if (nil == _store)
    {
        // The user did not set a MXStore, use MXNoStore as default
        MXNoStore *store = [[MXNoStore alloc] init];

        // Set the store before going further
        __weak typeof(self) weakSelf = self;
        [self setStore:store success:^{

            // Then, start again
            [weakSelf startWithMessagesLimit:messagesLimit onServerSyncDone:onServerSyncDone failure:failure];

        } failure:failure];
        return;
    }

    [self setState:MXSessionStateSyncInProgress];

    // Store the passed limit to reuse it when initialSyncing per room
    initialSyncMessagesLimit = messagesLimit;

    // Can we resume from data available in the cache
    if (_store.isPermanent && _store.eventStreamToken && 0 < _store.rooms.count)
    {
        // MXSession.loadPresenceBeforeCompletingSessionStart leads to 2 scenarios
        // Cut the actions into blocks to realize them
        void (^loadPresence) (void (^onPresenceDone)(), void (^onPresenceError)(NSError *error)) = ^void(void (^onPresenceDone)(), void (^onPresenceError)(NSError *error)) {
            NSDate *startDate = [NSDate date];
            [matrixRestClient allUsersPresence:^(NSArray *userPresenceEvents) {

                // Make sure [MXSession close] has not been called before the server response
                if (nil == _myUser)
                {
                    return;
                }

                NSLog(@"[MXSession] Got presence of %tu users in %.0fms", userPresenceEvents.count, [[NSDate date] timeIntervalSinceDate:startDate] * 1000);

                @autoreleasepool
                {
                    for (MXEvent *userPresenceEvent in userPresenceEvents)
                    {
                        MXUser *user = [self getOrCreateUser:userPresenceEvent.content[@"user_id"]];
                        [user updateWithPresenceEvent:userPresenceEvent];
                    }
                }

                if (onPresenceDone)
                {
                    onPresenceDone();
                }
            } failure:^(NSError *error) {
                if (onPresenceError)
                {
                    onPresenceError(error);
                }
            }];
        };

        void (^resumeEventsStream) () = ^void() {
            NSLog(@"[MXSession] Resuming the events stream from %@...", _store.eventStreamToken);
            NSDate *startDate2 = [NSDate date];
            [self resume:^{
                NSLog(@"[MXSession] Events stream resumed in %.0fms", [[NSDate date] timeIntervalSinceDate:startDate2] * 1000);

                [self setState:MXSessionStateRunning];
                onServerSyncDone();
            }];
        };

        // Then, apply
        if (_loadPresenceBeforeCompletingSessionStart)
        {
            // Load presence before resuming the stream
            loadPresence(^() {
                resumeEventsStream();
            }, failure);
        }
        else
        {
            // Resume the stream and load presence in parralel
            resumeEventsStream();
            loadPresence(nil, nil);
        }
    }
    else
    {
        // Get data from the home server
        // First of all, retrieve the user's profile information
        [matrixRestClient displayNameForUser:matrixRestClient.credentials.userId success:^(NSString *displayname) {

            [matrixRestClient avatarUrlForUser:matrixRestClient.credentials.userId success:^(NSString *avatarUrl) {

                // Create the user's profile
                _myUser = [[MXMyUser alloc] initWithUserId:matrixRestClient.credentials.userId andDisplayname:displayname andAvatarUrl:avatarUrl andMatrixSession:self];

                // And store him as a common MXUser
                users[matrixRestClient.credentials.userId] = _myUser;

                // Additional step: load push rules from the home server
                [_notificationCenter refreshRules:^{
                    
                    // Initial server sync - Check the supported C-S version.
// FIXME enable server sync v2
//                    if (matrixRestClient.preferredAPIVersion == MXRestClientAPIVersion2)
//                    {
//                        [self serverSyncWithServerTimeout:0 success:onServerSyncDone failure:failure clientTimeout:CLIENT_TIMEOUT_MS];
//                    }
//                    else
                    {
                        // sync based on API v1 (Legacy)
                        [self initialServerSync:onServerSyncDone failure:failure];
                    }
                    
                } failure:^(NSError *error) {
                    [self setState:MXSessionStateHomeserverNotReachable];
                    failure(error);
                }];
            } failure:^(NSError *error) {
                [self setState:MXSessionStateHomeserverNotReachable];
                failure(error);
            }];
        } failure:^(NSError *error) {
            [self setState:MXSessionStateHomeserverNotReachable];
            failure(error);
        }];
    }
}

- (void)streamEventsFromToken:(NSString*)token withLongPoll:(BOOL)longPoll
{
    [self streamEventsFromToken:token withLongPoll:longPoll serverTimeOut:(longPoll ? SERVER_TIMEOUT_MS : 0) clientTimeout:CLIENT_TIMEOUT_MS];
}

- (void)streamEventsFromToken:(NSString*)token withLongPoll:(BOOL)longPoll serverTimeOut:(NSUInteger)serverTimeout clientTimeout:(NSUInteger)clientTimeout
{
    eventStreamRequest = [matrixRestClient eventsFromToken:token serverTimeout:serverTimeout clientTimeout:clientTimeout success:^(MXPaginationResponse *paginatedResponse) {

        // eventStreamRequest is nil when the event stream has been paused
        if (eventStreamRequest)
        {
            // Convert chunk array into an array of MXEvents
            NSArray *events = paginatedResponse.chunk;

            // And handle them
            [self handleLiveEvents:events];

            _store.eventStreamToken = paginatedResponse.end;
            
            // Commit store changes
            if ([_store respondsToSelector:@selector(commit)])
            {
                [_store commit];
            }
            
            // there is a pending catchup
            if (onCatchupDone)
            {
                NSLog(@"[MXSession] Events stream catchup with %tu new events", events.count);
                onCatchupDone();
                onCatchupDone = nil;
                
                // check that the application was not resumed while catching up
                if (_state == MXSessionStateCatchingUp)
                {
                    NSLog(@"[MXSession] go to paused ");
                    eventStreamRequest = nil;
                    [self setState:MXSessionStatePaused];
                    return;
                }
                else
                {
                    NSLog(@"[MXSession] resume after a catchup ");
                }
            }

            // If we are resuming inform the app that it received the last uptodate data
            if (onResumeDone)
            {
                NSLog(@"[MXSession] Events stream resumed with %tu new events", events.count);

                onResumeDone();
                onResumeDone = nil;

                // Check SDK user did not called [MXSession close] in onResumeDone
                if (nil == _myUser)
                {
                    return;
                }
            }
            
            // the event stream is running by now
            [self setState:MXSessionStateRunning];

            // Go streaming from the returned token
            [self streamEventsFromToken:paginatedResponse.end withLongPoll:YES];
            
            // Broadcast that a server sync has been processed.
            [[NSNotificationCenter defaultCenter] postNotificationName:kMXSessionDidSyncNotification
                                                                object:self
                                                              userInfo:nil];
        }

    } failure:^(NSError *error) {

        if (onCatchupFail)
        {
            NSLog(@"[MXSession] catchup fails %@", error);
            
            onCatchupFail(error);
            onCatchupFail = nil;
            
            // check that the application was not resumed while catching up
            if (_state == MXSessionStateCatchingUp)
            {
                NSLog(@"[MXSession] go to paused ");
                eventStreamRequest = nil;
                [self setState:MXSessionStatePaused];
                return;
            }
            else
            {
                NSLog(@"[MXSession] resume after a catchup ");
            }
        }
        
        if (eventStreamRequest)
        {
            // on 64 bits devices, the error codes are huge integers.
            int32_t code = (int32_t)error.code;
            
            if (code == kCFURLErrorCancelled)
            {
                NSLog(@"[MXSession] The connection has been cancelled.");
            }
            // timeout case : the request has been triggerd with a timeout value
            // but there is no data to retrieve
            else if ((code == kCFURLErrorTimedOut) && !longPoll)
            {
                NSLog(@"[MXSession] The connection has been timeout.");
                
                [eventStreamRequest cancel];
                eventStreamRequest = nil;
                
                // Broadcast that a server sync is processed.
                [[NSNotificationCenter defaultCenter] postNotificationName:kMXSessionDidSyncNotification
                                                                    object:self
                                                                  userInfo:nil];
                
                // switch back to the long poll management
                [self streamEventsFromToken:token withLongPoll:YES];
            }
            else
            {
                // Inform the app there is a problem with the connection to the homeserver
                [self setState:MXSessionStateHomeserverNotReachable];

                // Check if it is a network connectivity issue
                AFNetworkReachabilityManager *networkReachabilityManager = [AFNetworkReachabilityManager sharedManager];
                NSLog(@"[MXSession] events stream broken. Network reachability: %d", networkReachabilityManager.isReachable);

                if (networkReachabilityManager.isReachable)
                {
                    // The problem is not the network
                    // Relaunch the request in a random near futur.
                    // Random time it used to avoid all Matrix clients to retry all in the same time
                    // if there is server side issue like server restart
                     dispatch_time_t delayTime = dispatch_time(DISPATCH_TIME_NOW, [MXHTTPClient jitterTimeForRetry] * NSEC_PER_MSEC);
                     dispatch_after(delayTime, dispatch_get_main_queue(), ^(void) {

                         if (eventStreamRequest)
                         {
                             NSLog(@"[MXSession] Retry resuming events stream");
                             [self streamEventsFromToken:token withLongPoll:longPoll];
                         }
                     });
                }
                else
                {
                    // The device is not connected to the internet, wait for the connection to be up again before retrying
                    __block __weak id reachabilityObserver =
                    [[NSNotificationCenter defaultCenter] addObserverForName:AFNetworkingReachabilityDidChangeNotification object:nil queue:[NSOperationQueue mainQueue] usingBlock:^(NSNotification *note) {

                        if (networkReachabilityManager.isReachable && eventStreamRequest)
                        {
                            [[NSNotificationCenter defaultCenter] removeObserver:reachabilityObserver];

                            NSLog(@"[MXSession] Retry resuming events stream");
                            [self streamEventsFromToken:token withLongPoll:longPoll];
                        }
                    }];
                }
            }
        }
    }];
}

- (void)handleLiveEvents:(NSArray*)events
{
    for (MXEvent *event in events)
    {
        @autoreleasepool
        {
            switch (event.eventType)
            {
                case MXEventTypePresence:
                {
                    [self handlePresenceEvent:event direction:MXEventDirectionForwards];
                    break;
                }

                case MXEventTypeReceipt:
                {
                    if (event.roomId)
                    {
                        MXRoom *room = [self roomWithRoomId:event.roomId];
                        if (room)
                        {
                            [room handleLiveEvent:event];
                        }
                        else
                        {
                            NSLog(@"[MXSession] Warning: Received a receipt notification for an unknown room: %@. Event: %@", event.roomId, event);
                        }
                    }
                    break;
                }

                case MXEventTypeTypingNotification:
                {
                    if (event.roomId)
                    {
                        MXRoom *room = [self roomWithRoomId:event.roomId];
                        if (room)
                        {
                            [room handleLiveEvent:event];
                        }
                        else
                        {
                            NSLog(@"[MXSession] Warning: Received a typing notification for an unknown room: %@. Event: %@", event.roomId, event);
                        }
                    }
                    break;
                }

                default:
                    if (event.roomId)
                    {
                        // Check join membership event in order to get the full state of the room
                        if (MXEventTypeRoomMember == event.eventType && NO == [self isRoomInitialSyncing:event.roomId])
                        {
                            MXMembership roomMembership = MXMembershipUnknown;
                            MXRoom *room = [self roomWithRoomId:event.roomId];
                            if (room)
                            {
                                roomMembership = room.state.membership;
                            }

                            if (MXMembershipUnknown == roomMembership || MXMembershipInvite == roomMembership)
                            {
                                MXRoomMemberEventContent *roomMemberContent = [MXRoomMemberEventContent modelFromJSON:event.content];
                                if (MXMembershipJoin == [MXTools membership:roomMemberContent.membership])
                                {
                                    // If we receive this event while [MXSession joinRoom] has not been called,
                                    // it means the join has been done by another device. We need to make an initialSync on the room
                                    // to get a valid room state.
                                    // For info, a user can get the full state of the room only when he has joined the room. So it is
                                    // the right timing to do it.
                                    // SDK client will be notified when the full state is available thanks to `MXSessionInitialSyncedRoomNotification`.
                                    NSLog(@"[MXSession] Make a initialSyncOfRoom as the room seems to be joined from another device or MXSession. This also happens when creating a room: the HS autojoins the creator. Room: %@", event.roomId);
                                    [self initialSyncOfRoom:event.roomId withLimit:10 success:nil failure:nil];
                                }
                            }
                        }

                        // Prepare related room
                        MXRoom *room = [self getOrCreateRoom:event.roomId withJSONData:nil notify:YES];
                        BOOL isOneToOneRoom = (!room.state.isPublic && room.state.members.count == 2);

                        // Make room data digest the event
                        [room handleLiveEvent:event];

                        // Update one-to-one room dictionary
                        if (isOneToOneRoom || (!room.state.isPublic && room.state.members.count == 2))
                        {
                            [self handleOneToOneRoom:room];
                        }

                        // Remove the room from the rooms list if the user has been kicked or banned
                        if (MXEventTypeRoomMember == event.eventType)
                        {
                            if (MXMembershipLeave == room.state.membership || MXMembershipBan == room.state.membership)
                            {
                                // Notify the room is going to disappear
                                [[NSNotificationCenter defaultCenter] postNotificationName:kMXSessionWillLeaveRoomNotification
                                                                                    object:self
                                                                                  userInfo:@{
                                                                                             kMXSessionNotificationRoomIdKey: event.roomId,
                                                                                             kMXSessionNotificationEventKey: event
                                                                                             }];
                                [self removeRoom:event.roomId];
                            }
                        }
                    }
                    break;
            }
        }
    }
}

- (void)handlePresenceEvent:(MXEvent *)event direction:(MXEventDirection)direction
{
    // Update MXUser with presence data
    NSString *userId = event.sender;
    if (userId)
    {
        MXUser *user = [self getOrCreateUser:userId];
        [user updateWithPresenceEvent:event];
    }
    
    [self notifyListeners:event direction:direction];
}

- (void)pause
{
    NSLog(@"[MXSession] pause the event stream in state %tu", _state);
    
    if ((_state == MXSessionStateRunning) || (_state == MXSessionStateCatchingUp))
    {
        // reset the callback
        onResumeDone = nil;
        onCatchupDone = nil;
        onCatchupFail = nil;
        
        // Cancel the current request managing the event stream
        [eventStreamRequest cancel];
        eventStreamRequest = nil;
        
        [self setState:MXSessionStatePaused];
    }
}

- (void)resume:(void (^)())resumeDone
{
    // Check whether no request is already in progress
    if (!eventStreamRequest || (_state == MXSessionStateCatchingUp))
    {
        // Force reload of push rules now.
        // The spec, @see SPEC-106 ticket, does not allow to be notified when there was a change
        // of push rules server side. Reload them when resuming the SDK is a good time
        [_notificationCenter refreshRules:nil failure:nil];
        
        [self setState:MXSessionStateSyncInProgress];
        
        // Resume from the last known token
        onResumeDone = resumeDone;
        
        if (!eventStreamRequest)
        {
            // Relaunch live events stream (long polling) - Check supported C-S version
// FIXME enable server sync v2
//            if (matrixRestClient.preferredAPIVersion == MXRestClientAPIVersion2)
//            {
//                [self serverSyncWithServerTimeout:0 success:nil failure:nil clientTimeout:CLIENT_TIMEOUT_MS];
//            }
//            else
            {
                // sync based on API v1 (Legacy)
                [self streamEventsFromToken:_store.eventStreamToken withLongPoll:NO];
            }
        }
    }
}

- (void)catchup:(unsigned int)timeout success:(MXOnCatchupDone)catchupDone failure:(MXOnCatchupFail)catchupfails
{
    // Check whether no request is already in progress
    if (!eventStreamRequest)
    {
        if (MXSessionStatePaused != _state)
        {
            NSLog(@"[MXSession] catchup cannot be done in the current state %tu", _state);
            dispatch_async(dispatch_get_main_queue(), ^{
                catchupfails(nil);
            });
        }
        else
        {
            NSLog(@"[MXSession] start a catchup");
            [self setState:MXSessionStateCatchingUp];
            
            // Catchup from the latest known token
            onCatchupDone = catchupDone;
            onCatchupFail = catchupfails;
            
            // Check supported C-S version
// FIXME enable server sync v2
//            if (matrixRestClient.preferredAPIVersion == MXRestClientAPIVersion2)
//            {
//                [self serverSyncWithServerTimeout:0 success:nil failure:nil clientTimeout:timeout];
//            }
//            else
            {
                // sync based on API v1 (Legacy)
                [self streamEventsFromToken:_store.eventStreamToken withLongPoll:NO serverTimeOut:0 clientTimeout:timeout];
            }
        }
    }
}

- (BOOL)reconnect
{
    if (eventStreamRequest)
    {
        NSLog(@"[MXSession] Reconnect starts");
        [eventStreamRequest cancel];
        eventStreamRequest = nil;
        
        // retrieve the available data asap
        // disable the long poll to get the available data asap
        
        // Check supported C-S version
// FIXME enable server sync v2
//        if (matrixRestClient.preferredAPIVersion == MXRestClientAPIVersion2)
//        {
//            [self serverSyncWithServerTimeout:0 success:nil failure:nil clientTimeout:10];
//        }
//        else
        {
            // sync based on API v1 (Legacy)
            [self streamEventsFromToken:_store.eventStreamToken withLongPoll:NO serverTimeOut:0 clientTimeout:10];
        }
        
        return YES;
    }
    else
    {
        NSLog(@"[MXSession] Reconnect fails.");
    }
    
    return NO;
}

- (void)close
{
    // Cancel the current server request (if any)
    [eventStreamRequest cancel];
    eventStreamRequest = nil;

    // Flush the store
    if ([_store respondsToSelector:@selector(close)])
    {
        [_store close];
    }
    
    [self removeAllListeners];

    // Clean MXRooms
    for (MXRoom *room in rooms.allValues)
    {
        [room removeAllListeners];
    }
    [rooms removeAllObjects];

    // Clean MXUsers
    for (MXUser *user in users.allValues)
    {
        [user removeAllListeners];
    }
    [users removeAllObjects];
    
    [oneToOneRooms removeAllObjects];

    // Clean list of rooms being sync'ed
    [roomsInInitialSyncing removeAllObjects];
    roomsInInitialSyncing = nil;

    // Clean notification center
    [_notificationCenter removeAllListeners];
    _notificationCenter = nil;

    // Stop calls
    if (_callManager)
    {
        [_callManager close];
        _callManager = nil;
    }

    _myUser = nil;
    matrixRestClient = nil;

    [self setState:MXSessionStateClosed];
}

#pragma mark - Internals

- (void)initialServerSync:(void (^)())onServerSyncDone
                  failure:(void (^)(NSError *error))failure
{
    NSDate *startDate = [NSDate date];
    NSLog(@"[MXSession] Do a global initialSync");
    
    // Then, we can do the global sync
    [matrixRestClient initialSyncWithLimit:initialSyncMessagesLimit success:^(NSDictionary *JSONData) {
        
        // Make sure [MXSession close] has not been called before the server response
        if (nil == _myUser)
        {
            return;
        }
        
        NSMutableArray * roomids = [[NSMutableArray alloc] init];
        
        NSArray *roomDicts = JSONData[@"rooms"];
        
        NSLog(@"[MXSession] Received %tu rooms in %.0fms", roomDicts.count, [[NSDate date] timeIntervalSinceDate:startDate] * 1000);
        
        for (NSDictionary *roomDict in roomDicts)
        {
            @autoreleasepool
            {
                MXRoom *room = [self getOrCreateRoom:roomDict[@"room_id"] withJSONData:roomDict notify:NO];
                [roomids addObject:room.state.roomId];
                
                if ([roomDict objectForKey:@"messages"])
                {
                    MXPaginationResponse *roomMessages = [MXPaginationResponse modelFromJSON:[roomDict objectForKey:@"messages"]];
                    
                    [room handleMessages:roomMessages
                               direction:MXEventDirectionBackwards isTimeOrdered:YES];
                    
                    // If the initialSync returns less messages than requested, we got all history from the home server
                    if (roomMessages.chunk.count < initialSyncMessagesLimit)
                    {
                        [_store storeHasReachedHomeServerPaginationEndForRoom:room.state.roomId andValue:YES];
                    }
                }
                if ([roomDict objectForKey:@"state"])
                {
                    [room handleStateEvents:roomDict[@"state"] direction:MXEventDirectionSync];
                    
                    if (!room.state.isPublic && room.state.members.count == 2)
                    {
                        // Update one-to-one room dictionary
                        [self handleOneToOneRoom:room];
                    }
                }
            }
        }
        
        // Manage presence
        @autoreleasepool
        {
            NSArray *presenceDicts = JSONData[@"presence"];
            for (NSDictionary *presenceDict in presenceDicts)
            {
                MXEvent *presenceEvent = [MXEvent modelFromJSON:presenceDict];
                [self handlePresenceEvent:presenceEvent direction:MXEventDirectionSync];
                
            }
        }
        
        // Manage receipts
        @autoreleasepool
        {
            NSArray *receiptDicts = JSONData[@"receipts"];
            for (NSDictionary *receiptDict in receiptDicts)
            {
                MXEvent *receiptEvent = [MXEvent modelFromJSON:receiptDict];
                MXRoom *room = [self roomWithRoomId:receiptEvent.roomId];
                
                if (room)
                {
                    [room handleReceiptEvent:receiptEvent direction:MXEventDirectionSync];
                }
            }
        }
        
        // init the receips to the latest received one.
        // else the unread messages counter will not be properly managed.
        for (NSDictionary *roomDict in roomDicts)
        {
            MXRoom *room = [self roomWithRoomId:roomDict[@"room_id"]];
            [room acknowledgeLatestEvent:NO];
        }
        
        // Start listening to live events
        _store.eventStreamToken = JSONData[@"end"];
        
        // Commit store changes done in [room handleMessages]
        if ([_store respondsToSelector:@selector(commit)])
        {
            [_store commit];
        }
        
        // Resume from the last known token
        [self streamEventsFromToken:_store.eventStreamToken withLongPoll:YES];
        
        [self setState:MXSessionStateRunning];
        onServerSyncDone();
        
    } failure:^(NSError *error) {
        [self setState:MXSessionStateHomeserverNotReachable];
        failure(error);
    }];
}

#pragma mark - server sync v2

- (void)serverSyncWithServerTimeout:(NSUInteger)serverTimeout
                      success:(void (^)())success
                      failure:(void (^)(NSError *error))failure
                      clientTimeout:(NSUInteger)clientTimeout
{
    NSDate *startDate = [NSDate date];
    NSLog(@"[MXSession] Do a server sync");
    
    eventStreamRequest = [matrixRestClient syncWithLimit:initialSyncMessagesLimit gap:YES sort:nil since:_store.eventStreamToken serverTimeout:serverTimeout clientTimeout:clientTimeout setPresence:nil backfill:YES filters:nil success:^(MXSyncResponse *syncResponse) {
        
        // Make sure [MXSession close] or [MXSession pause] has not been called before the server response
        if (!eventStreamRequest)
        {
            return;
        }
        
        NSLog(@"[MXSession] Received %tu joined rooms, %tu invited rooms, %tu archived rooms in %.0fms", syncResponse.rooms.joined.count, syncResponse.rooms.invited.count, syncResponse.rooms.archived.count, [[NSDate date] timeIntervalSinceDate:startDate] * 1000);
        
        // Check whether this is the initial sync
        BOOL isInitialSync = !_store.eventStreamToken;
        
        // Handle first joined rooms
        NSArray *roomIds = syncResponse.rooms.joined.allKeys;
        for (NSString *roomId in roomIds)
        {
<<<<<<< HEAD
            @autoreleasepool
            {
=======
            NSDictionary *roomSyncDesc = [syncResponse.rooms.joined objectForKey:roomId];
            MXRoomSync *roomSync = [MXRoomSync modelFromJSON:roomSyncDesc];
            
            @autoreleasepool {
>>>>>>> 7b983d87
                BOOL isOneToOneRoom = NO;
                
                // Retrieve existing room or create a new one
                MXRoom *room = [self roomWithRoomId:roomId];
                if (nil == room)
                {
                    room = [[MXRoom alloc] initWithRoomId:roomId andMatrixSession:self];
                    [self addRoom:room notify:!isInitialSync];
                    
                    if (!roomSync.timeline.limited)
                    {
                        // We got all history from the home server
                        [_store storeHasReachedHomeServerPaginationEndForRoom:roomId andValue:YES];
                    }
                }
                else
                {
                    isOneToOneRoom = (!room.state.isPublic && room.state.members.count == 2);
                }
                
                // Sync room
                [room handleRoomSyncResponse:roomSync];
                
                // FIXME remove the following commented code
//                // Remove the room from the rooms list if the user has been kicked or banned
//                if (MXMembershipLeave == room.state.membership || MXMembershipBan == room.state.membership)
//                {
//                    MXEvent *roomMemberEvent = [room lastMessageWithTypeIn:@[kMXEventTypeStringRoomMember]];
//                    
//                    // Notify the room is going to disappear
//                    [[NSNotificationCenter defaultCenter] postNotificationName:kMXSessionWillLeaveRoomNotification
//                                                                        object:self
//                                                                      userInfo:@{
//                                                                                 kMXSessionNotificationRoomIdKey: room.state.roomId,
//                                                                                 kMXSessionNotificationEventKey: roomMemberEvent
//                                                                                 }];
//                    [self removeRoom:room.state.roomId];
//                }
//                else
                if (isOneToOneRoom || (!room.state.isPublic && room.state.members.count == 2))
                {
                    // Update one-to-one room dictionary
                    [self handleOneToOneRoom:room];
                }
            }
        }
        
        // Handle invited rooms
        roomIds = syncResponse.rooms.invited.allKeys;
        for (NSString *roomId in roomIds)
        {
            NSDictionary *invitedRoomSyncDesc = [syncResponse.rooms.invited objectForKey:roomId];
            MXInvitedRoomSync *invitedRoomSync = [MXInvitedRoomSync modelFromJSON:invitedRoomSyncDesc];
            
            @autoreleasepool {
                // Retrieve existing room or create a new one
                MXRoom *room = [self roomWithRoomId:roomId];
                if (nil == room)
                {
                    room = [[MXRoom alloc] initWithRoomId:roomId andMatrixSession:self];
                    [self addRoom:room notify:!isInitialSync];
                }
                
                // Prepare invited room
                [room handleInvitedRoom:invitedRoomSync];
            }
        }
        
        // Handle archived rooms
        roomIds = syncResponse.rooms.archived.allKeys;
        for (NSString *roomId in roomIds)
        {
            NSDictionary *leftRoomSyncDesc = [syncResponse.rooms.archived objectForKey:roomId];
            MXRoomSync *leftRoomSync = [MXRoomSync modelFromJSON:leftRoomSyncDesc];
            
            @autoreleasepool {
                
                // Presently we remove the existing room from the rooms list.
                // FIXME Archive/Display the left rooms!
                
                // Retrieve existing room
                MXRoom *room = [self roomWithRoomId:roomId];
                if (room)
                {
                    // Look for the last room member event
                    MXEvent *roomMemberEvent;
                    NSInteger index = leftRoomSync.timeline.events.count;
                    while (index--)
                    {
                        NSString *eventId = [leftRoomSync.timeline.events objectAtIndex:index];
                        NSDictionary *eventDesc = [leftRoomSync.eventMap objectForKey:eventId];
                        
                        MXEvent *event = [MXEvent modelFromJSON:eventDesc];
                        event.eventId = eventId;
                        
                        if ([event.type isEqualToString:kMXEventTypeStringRoomMember])
                        {
                            roomMemberEvent = event;
                            break;
                        }
                    }                    
                    
                    // Notify the room is going to disappear
                    NSMutableDictionary *userInfo = [NSMutableDictionary dictionaryWithObject:room.state.roomId forKey:kMXSessionNotificationRoomIdKey];
                    if (roomMemberEvent)
                    {
                        userInfo[kMXSessionNotificationEventKey] = roomMemberEvent;
                    }
                    [[NSNotificationCenter defaultCenter] postNotificationName:kMXSessionWillLeaveRoomNotification
                                                                        object:self
                                                                      userInfo:userInfo];
                    // Remove the room from the rooms list
                    [self removeRoom:room.state.roomId];
                }
            }
        }
        
        // Handle presence of other users
        for (MXEvent *presenceEvent in syncResponse.presence.events)
        {
            [self handlePresenceEvent:presenceEvent direction:MXEventDirectionSync];
        }
        
        // Update live event stream token
        _store.eventStreamToken = syncResponse.nextBatch;
        
        // Commit store changes done in [room handleMessages]
        if ([_store respondsToSelector:@selector(commit)])
        {
            [_store commit];
        }
        
        // there is a pending catchup
        if (onCatchupDone)
        {
            NSLog(@"[MXSession] Events stream catchup succeeded");
            onCatchupDone();
            onCatchupDone = nil;
            
            // check that the application was not resumed while catching up
            if (_state == MXSessionStateCatchingUp)
            {
                NSLog(@"[MXSession] go to paused ");
                eventStreamRequest = nil;
                [self setState:MXSessionStatePaused];
                return;
            }
            else
            {
                NSLog(@"[MXSession] resume after a catchup ");
            }
        }
        
        // If we are resuming inform the app that it received the last uptodate data
        if (onResumeDone)
        {
            NSLog(@"[MXSession] Events stream resumed");
            
            onResumeDone();
            onResumeDone = nil;
            
            // Check SDK user did not called [MXSession close] in onResumeDone
            if (nil == _myUser)
            {
                return;
            }
        }
        
        // the event stream is running by now
        [self setState:MXSessionStateRunning];
        
        // Pursue live events listening (long polling)
        [self serverSyncWithServerTimeout:SERVER_TIMEOUT_MS success:nil failure:nil clientTimeout:CLIENT_TIMEOUT_MS];
        
        // Broadcast that a server sync has been processed.
        [[NSNotificationCenter defaultCenter] postNotificationName:kMXSessionDidSyncNotification
                                                            object:self
                                                          userInfo:nil];
        
        if (success)
        {
            success();
        }
        
    } failure:^(NSError *error) {
        
        // Make sure [MXSession close] or [MXSession pause] has not been called before the server response
        if (!eventStreamRequest)
        {
            return;
        }
        
        // Handle failure during catch up first
        if (onCatchupFail)
        {
            NSLog(@"[MXSession] catchup fails %@", error);
            
            onCatchupFail(error);
            onCatchupFail = nil;
            
            // check that the application was not resumed while catching up
            if (_state == MXSessionStateCatchingUp)
            {
                NSLog(@"[MXSession] go to paused ");
                eventStreamRequest = nil;
                [self setState:MXSessionStatePaused];
                return;
            }
            else
            {
                NSLog(@"[MXSession] resume after a catchup ");
            }
        }
        
        // Check whether the caller wants to handle error himself
        if (failure)
        {
            // Inform the app there is a problem with the connection to the homeserver
            [self setState:MXSessionStateHomeserverNotReachable];
            
            failure(error);
        }
        else
        {
            // Handle error here
            // on 64 bits devices, the error codes are huge integers.
            int32_t code = (int32_t)error.code;
            
            if (code == kCFURLErrorCancelled)
            {
                NSLog(@"[MXSession] The connection has been cancelled.");
            }
            else if ((code == kCFURLErrorTimedOut) && serverTimeout == 0)
            {
                NSLog(@"[MXSession] The connection has been timeout.");
                // The reconnection attempt failed on timeout: there is no data to retrieve from server
                [eventStreamRequest cancel];
                eventStreamRequest = nil;
                
                // Notify the reconnection attempt has been done.
                [[NSNotificationCenter defaultCenter] postNotificationName:kMXSessionDidSyncNotification
                                                                    object:self
                                                                  userInfo:nil];
                
                // Switch back to the long poll management
                [self serverSyncWithServerTimeout:SERVER_TIMEOUT_MS success:nil failure:nil clientTimeout:CLIENT_TIMEOUT_MS];
            }
            else
            {
                // Inform the app there is a problem with the connection to the homeserver
                [self setState:MXSessionStateHomeserverNotReachable];
                
                // Check if it is a network connectivity issue
                AFNetworkReachabilityManager *networkReachabilityManager = [AFNetworkReachabilityManager sharedManager];
                NSLog(@"[MXSession] events stream broken. Network reachability: %d", networkReachabilityManager.isReachable);
                
                if (networkReachabilityManager.isReachable)
                {
                    // The problem is not the network
                    // Relaunch the request in a random near futur.
                    // Random time it used to avoid all Matrix clients to retry all in the same time
                    // if there is server side issue like server restart
                    dispatch_time_t delayTime = dispatch_time(DISPATCH_TIME_NOW, [MXHTTPClient jitterTimeForRetry] * NSEC_PER_MSEC);
                    dispatch_after(delayTime, dispatch_get_main_queue(), ^(void) {
                        
                        if (eventStreamRequest)
                        {
                            NSLog(@"[MXSession] Retry resuming events stream");
                            [self serverSyncWithServerTimeout:serverTimeout success:success failure:nil clientTimeout:CLIENT_TIMEOUT_MS];
                        }
                    });
                }
                else
                {
                    // The device is not connected to the internet, wait for the connection to be up again before retrying
                    __block __weak id reachabilityObserver =
                    [[NSNotificationCenter defaultCenter] addObserverForName:AFNetworkingReachabilityDidChangeNotification object:nil queue:[NSOperationQueue mainQueue] usingBlock:^(NSNotification *note) {
                        
                        if (networkReachabilityManager.isReachable && eventStreamRequest)
                        {
                            [[NSNotificationCenter defaultCenter] removeObserver:reachabilityObserver];
                            
                            NSLog(@"[MXSession] Retry resuming events stream");
                            [self serverSyncWithServerTimeout:serverTimeout success:success failure:nil clientTimeout:CLIENT_TIMEOUT_MS];
                        }
                    }];
                }
            }
        }
    }];
}

#pragma mark - Options
- (void)enableVoIPWithCallStack:(id<MXCallStack>)callStack
{
    // A call stack is defined for life
    NSParameterAssert(!_callManager);

    _callManager = [[MXCallManager alloc] initWithMatrixSession:self andCallStack:callStack];
}


#pragma mark - Rooms operations
- (MXHTTPOperation*)createRoom:(NSString*)name
                    visibility:(MXRoomVisibility)visibility
                     roomAlias:(NSString*)roomAlias
                         topic:(NSString*)topic
                       success:(void (^)(MXRoom *room))success
                       failure:(void (^)(NSError *error))failure
{
    return [matrixRestClient createRoom:name visibility:visibility roomAlias:roomAlias topic:topic success:^(MXCreateRoomResponse *response) {

        [self initialSyncOfRoom:response.roomId withLimit:initialSyncMessagesLimit success:success failure:failure];

    } failure:failure];
}

- (MXHTTPOperation*)joinRoom:(NSString*)roomIdOrAlias
                     success:(void (^)(MXRoom *room))success
                     failure:(void (^)(NSError *error))failure
{
    return [matrixRestClient joinRoom:roomIdOrAlias success:^(NSString *theRoomId) {

        [self initialSyncOfRoom:theRoomId withLimit:initialSyncMessagesLimit success:success failure:failure];

    } failure:failure];
}

- (MXHTTPOperation*)leaveRoom:(NSString*)roomId
                      success:(void (^)())success
                      failure:(void (^)(NSError *error))failure
{
    return [matrixRestClient leaveRoom:roomId success:^{

        // Check the room has been removed before calling the success callback
        // This is automatically done when the homeserver sends the MXMembershipLeave event.
        if ([self roomWithRoomId:roomId])
        {
            // The room is stil here, wait for the MXMembershipLeave event
            __block __weak id observer = [[NSNotificationCenter defaultCenter] addObserverForName:kMXSessionDidLeaveRoomNotification object:nil queue:[NSOperationQueue mainQueue] usingBlock:^(NSNotification *note) {

                if ([roomId isEqualToString:note.userInfo[kMXSessionNotificationRoomIdKey]])
                {
                    [[NSNotificationCenter defaultCenter] removeObserver:observer];
                    success();
                }
            }];
        }
        else
        {
            success();
        }

    } failure:failure];
}


#pragma mark - Initial sync per room
- (MXHTTPOperation*)initialSyncOfRoom:(NSString*)roomId
                            withLimit:(NSInteger)limit
                              success:(void (^)(MXRoom *room))success
                              failure:(void (^)(NSError *error))failure
{
    [roomsInInitialSyncing addObject:roomId];

    // Do an initial to get state and messages in the room
    return [matrixRestClient initialSyncOfRoom:roomId withLimit:limit success:^(NSDictionary *JSONData) {

        if (MXSessionStateClosed == _state)
        {
            // Do not go further if the session is closed
            return;
        }

        NSString *theRoomId = JSONData[@"room_id"];
        
        // Clean the store for this room
        if (![_store respondsToSelector:@selector(rooms)] || [_store.rooms indexOfObject:theRoomId] != NSNotFound)
        {
            NSLog(@"[MXSession] initialSyncOfRoom clean the store (%@).", theRoomId);
            [_store deleteRoom:theRoomId];
        }
        
        MXRoom *room = [self getOrCreateRoom:theRoomId withJSONData:JSONData notify:YES];

        // Manage room messages
        if ([JSONData objectForKey:@"messages"])
        {
            MXPaginationResponse *roomMessages = [MXPaginationResponse modelFromJSON:[JSONData objectForKey:@"messages"]];

            [room handleMessages:roomMessages direction:MXEventDirectionSync isTimeOrdered:YES];

            // Uncomment the following lines when SYN-482 will be fixed
//            // If the initialSync returns less messages than requested, we got all history from the home server
//            if (roomMessages.chunk.count < limit)
//            {
//                [_store storeHasReachedHomeServerPaginationEndForRoom:room.state.roomId andValue:YES];
//            }
        }

        // Manage room state
        if ([JSONData objectForKey:@"state"])
        {
            [room handleStateEvents:JSONData[@"state"] direction:MXEventDirectionSync];
            
            if (!room.state.isPublic && room.state.members.count == 2)
            {
                // Update one-to-one room dictionary
                [self handleOneToOneRoom:room];
            }
        }

        // Manage presence provided by this API
        for (NSDictionary *presenceDict in JSONData[@"presence"])
        {
            MXEvent *presenceEvent = [MXEvent modelFromJSON:presenceDict];
            [self handlePresenceEvent:presenceEvent direction:MXEventDirectionSync];
        }
        
        // Manage receipts provided by this API
        for (NSDictionary *receiptsDict in JSONData[@"receipts"])
        {
            MXEvent *receiptEvent = [MXEvent modelFromJSON:receiptsDict];
            [room handleReceiptEvent:receiptEvent direction:MXEventDirectionSync];
        }
        
        // init the receips to the latest received one.
        [room acknowledgeLatestEvent:NO];

        // Commit store changes done in [room handleMessages]
        if ([_store respondsToSelector:@selector(commit)])
        {
            [_store commit];
        }

        [roomsInInitialSyncing removeObject:roomId];

        // Notify that room has been sync'ed
        room.isSync = YES;
        [[NSNotificationCenter defaultCenter] postNotificationName:kMXSessionInitialSyncedRoomNotification
                                                            object:self
                                                          userInfo:@{
                                                                     kMXSessionNotificationRoomIdKey: roomId
                                                                     }];
        if (success)
        {
            success(room);
        }

    } failure:^(NSError *error) {
        NSLog(@"[MXSession] initialSyncOfRoom failed for room %@. Error: %@", roomId, error);

        if (failure)
        {
            failure(error);
        }
    }];
}

- (BOOL)isRoomInitialSyncing:(NSString*)roomId
{
    return (NSNotFound != [roomsInInitialSyncing indexOfObject:roomId]);
}


#pragma mark - The user's rooms
- (MXRoom *)roomWithRoomId:(NSString *)roomId
{
    // sanity check
    if (roomId)
    {
        return [rooms objectForKey:roomId];
    }
    else
    {
        return nil;
    }
}

- (NSArray *)rooms
{
    return [rooms allValues];
}

- (MXRoom *)privateOneToOneRoomWithUserId:(NSString*)userId
{
    NSArray *array = [[oneToOneRooms objectForKey:userId] copy];
    if (array.count)
    {
        // Update stored rooms before returning the first one.
        // Indeed a state event may be handled and notified to the SDK user before updating private one-to-one room list.
        for (MXRoom *room in array)
        {
            [self handleOneToOneRoom:room];
        }
        
        array = [oneToOneRooms objectForKey:userId];
        if (array.count)
        {
            return array.firstObject;
        }
    }
    return nil;
}

- (MXRoom *)getOrCreateRoom:(NSString *)roomId withJSONData:JSONData notify:(BOOL)notify
{
    MXRoom *room = [self roomWithRoomId:roomId];
    if (nil == room)
    {
        room = [self createRoom:roomId withJSONData:JSONData notify:notify];
    }
    return room;
}

- (MXRoom *)createRoom:(NSString *)roomId withJSONData:(NSDictionary*)JSONData notify:(BOOL)notify
{
    MXRoom *room = [[MXRoom alloc] initWithRoomId:roomId andMatrixSession:self andJSONData:JSONData];
    
    [self addRoom:room notify:notify];
    return room;
}

- (MXRoom *)createRoom:(NSString *)roomId withStateEvents:(NSArray*)stateEvents notify:(BOOL)notify
{
    MXRoom *room = [[MXRoom alloc] initWithRoomId:roomId andMatrixSession:self andStateEvents:stateEvents];

    [self addRoom:room notify:notify];
    return room;
}

- (void)addRoom:(MXRoom*)room notify:(BOOL)notify
{
    // Register global listeners for this room
    for (MXSessionEventListener *listener in globalEventListeners)
    {
        [listener addRoomToSpy:room];
    }

    [rooms setObject:room forKey:room.state.roomId];
    
    // We store one-to-one room in a second dictionary to ease their reuse.
    if (!room.state.isPublic && room.state.members.count == 2)
    {
        [self handleOneToOneRoom:room];
    }

    if (notify)
    {
        // Broadcast the new room available in the MXSession.rooms array
        [[NSNotificationCenter defaultCenter] postNotificationName:kMXSessionNewRoomNotification
                                                            object:self
                                                          userInfo:@{
                                                                     kMXSessionNotificationRoomIdKey: room.state.roomId
                                                                     }];
    }
}

- (void)removeRoom:(NSString *)roomId
{
    MXRoom *room = [self roomWithRoomId:roomId];

    if (room)
    {
        // Unregister global listeners for this room
        for (MXSessionEventListener *listener in globalEventListeners)
        {
            [listener removeSpiedRoom:room];
        }

        // Clean the store
        [_store deleteRoom:roomId];
        
        // Clean one-to-one room dictionary
        if (!room.state.isPublic && room.state.members.count == 2)
        {
            [self removeOneToOneRoom:room];
        }

        // And remove the room from the list
        [rooms removeObjectForKey:roomId];

        // Broadcast the left room
        [[NSNotificationCenter defaultCenter] postNotificationName:kMXSessionDidLeaveRoomNotification
                                                            object:self
                                                          userInfo:@{
                                                                     kMXSessionNotificationRoomIdKey: roomId
                                                                     }];
    }
}

- (void)handleOneToOneRoom:(MXRoom*)room
{
    // Retrieve the one-to-one contact in members list.
    NSArray* roomMembers = room.state.members;
    MXRoomMember* oneToOneContact = nil;
    
    // Check whether the room is a one-to-one room.
    if (roomMembers.count == 2)
    {
        oneToOneContact = [roomMembers objectAtIndex:0];
        if ([oneToOneContact.userId isEqualToString:self.myUser.userId])
        {
            oneToOneContact = [roomMembers objectAtIndex:1];
        }
    }
    
    // Check the membership of this member (Indeed the room should be ignored if the member left it)
    if (oneToOneContact && oneToOneContact.membership != MXMembershipLeave && oneToOneContact.membership != MXMembershipBan)
    {
        // Retrieve the current one-to-one rooms related to this user.
        NSMutableArray *array = [oneToOneRooms objectForKey:oneToOneContact.userId];
        if (array)
        {
            // Add the room if it is not already present
            if ([array indexOfObject:room] == NSNotFound)
            {
                [array addObject:room];
            }
            
            if (array.count > 1)
            {
                // In case of mutiple rooms, order them by origin_server_ts
                [array sortUsingComparator:^NSComparisonResult(MXRoom *obj1, MXRoom *obj2) {
                    NSComparisonResult result = NSOrderedAscending;
                    if ([obj2 lastMessageWithTypeIn:nil].originServerTs > [obj1 lastMessageWithTypeIn:nil].originServerTs) {
                        result = NSOrderedDescending;
                    } else if ([obj2 lastMessageWithTypeIn:nil].originServerTs == [obj1 lastMessageWithTypeIn:nil].originServerTs) {
                        result = NSOrderedSame;
                    }
                    return result;
                }];
            }
        }
        else
        {
            array = [NSMutableArray arrayWithObject:room];
        }
        
        [oneToOneRooms setObject:array forKey:oneToOneContact.userId];
    }
    else
    {
        [self removeOneToOneRoom:room];
    }
}

- (void)removeOneToOneRoom:(MXRoom*)room
{
    // This method should be called when a member left, or when a new member joined the room.
    
    // Remove this room from one-to-one rooms for each member.
    NSArray* roomMembers = room.state.members;
    for (MXRoomMember *member in roomMembers)
    {
        if ([member.userId isEqualToString:self.myUser.userId] == NO)
        {
            NSMutableArray *array = [oneToOneRooms objectForKey:member.userId];
            if (array)
            {
                NSUInteger index = [array indexOfObject:room];
                if (index != NSNotFound)
                {
                    [array removeObjectAtIndex:index];
                    
                    if (array.count)
                    {
                        [oneToOneRooms setObject:array forKey:member.userId];
                    }
                    else
                    {
                        [oneToOneRooms removeObjectForKey:member.userId];
                    }
                }
            }
        }
    }
}


#pragma mark - Matrix users
- (MXUser *)userWithUserId:(NSString *)userId
{
    return [users objectForKey:userId];
}

- (NSArray *)users
{
    return [users allValues];
}

- (MXUser *)getOrCreateUser:(NSString *)userId
{
    MXUser *user = [self userWithUserId:userId];
    
    if (nil == user)
    {
        user = [[MXUser alloc] initWithUserId:userId andMatrixSession:self];
        [users setObject:user forKey:userId];
    }
    return user;
}

#pragma mark - User's recents
- (NSArray*)recentsWithTypeIn:(NSArray*)types
{
    NSMutableArray *recents = [NSMutableArray arrayWithCapacity:rooms.count];
    for (MXRoom *room in rooms.allValues)
    {
        // All rooms should have a last message
        [recents addObject:[room lastMessageWithTypeIn:types]];
    }
    
    // Order them by origin_server_ts
    [recents sortUsingComparator:^NSComparisonResult(MXEvent *obj1, MXEvent *obj2) {
        NSComparisonResult result = NSOrderedAscending;
        if (obj2.originServerTs > obj1.originServerTs) {
            result = NSOrderedDescending;
        } else if (obj2.originServerTs == obj1.originServerTs) {
            result = NSOrderedSame;
        }
        return result;
    }];
    
    return recents;
}


#pragma mark - Global events listeners
- (id)listenToEvents:(MXOnSessionEvent)onEvent
{
    return [self listenToEventsOfTypes:nil onEvent:onEvent];
}

- (id)listenToEventsOfTypes:(NSArray*)types onEvent:(MXOnSessionEvent)onEvent
{
    MXSessionEventListener *listener = [[MXSessionEventListener alloc] initWithSender:self andEventTypes:types andListenerBlock:onEvent];
    
    // This listener must be listen to all existing rooms
    for (MXRoom *room in rooms.allValues)
    {
        [listener addRoomToSpy:room];
    }
    
    [globalEventListeners addObject:listener];
    
    return listener;
}

- (void)removeListener:(id)listenerId
{
    // Clean the MXSessionEventListener
    MXSessionEventListener *listener = (MXSessionEventListener *)listenerId;
    [listener removeAllSpiedRooms];
    
    // Before removing it
    [globalEventListeners removeObject:listener];
}

- (void)removeAllListeners
{
    // must be done before deleted the listeners to avoid
    // ollection <__NSArrayM: ....> was mutated while being enumerated.'
    NSArray* eventListeners = [globalEventListeners copy];
    
    for (MXSessionEventListener *listener in eventListeners)
    {
        [self removeListener:listener];
    }
}

- (void)notifyListeners:(MXEvent*)event direction:(MXEventDirection)direction
{
    // Notify all listeners
    // The SDK client may remove a listener while calling them by enumeration
    // So, use a copy of them
    NSArray *listeners = [globalEventListeners copy];

    for (MXEventListener *listener in listeners)
    {
        // And check the listener still exists before calling it
        if (NSNotFound != [globalEventListeners indexOfObject:listener])
        {
            [listener notify:event direction:direction andCustomObject:nil];
        }
    }
}

@end<|MERGE_RESOLUTION|>--- conflicted
+++ resolved
@@ -965,15 +965,11 @@
         NSArray *roomIds = syncResponse.rooms.joined.allKeys;
         for (NSString *roomId in roomIds)
         {
-<<<<<<< HEAD
-            @autoreleasepool
-            {
-=======
             NSDictionary *roomSyncDesc = [syncResponse.rooms.joined objectForKey:roomId];
             MXRoomSync *roomSync = [MXRoomSync modelFromJSON:roomSyncDesc];
             
-            @autoreleasepool {
->>>>>>> 7b983d87
+            @autoreleasepool
+            {
                 BOOL isOneToOneRoom = NO;
                 
                 // Retrieve existing room or create a new one
