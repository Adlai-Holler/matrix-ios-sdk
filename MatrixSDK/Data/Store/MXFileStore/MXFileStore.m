/*
 Copyright 2014 OpenMarket Ltd

 Licensed under the Apache License, Version 2.0 (the "License");
 you may not use this file except in compliance with the License.
 You may obtain a copy of the License at

 http://www.apache.org/licenses/LICENSE-2.0

 Unless required by applicable law or agreed to in writing, software
 distributed under the License is distributed on an "AS IS" BASIS,
 WITHOUT WARRANTIES OR CONDITIONS OF ANY KIND, either express or implied.
 See the License for the specific language governing permissions and
 limitations under the License.
 */

#import "TargetConditionals.h"
#if TARGET_OS_IPHONE
#import <UIKit/UIKit.h>
#elif TARGET_OS_OSX
#import <Cocoa/Cocoa.h>
#endif

#import "MXFileStore.h"

#import "MXFileRoomStore.h"

#import "MXFileStoreMetaData.h"

<<<<<<< HEAD
NSUInteger const kMXFileVersion = 36;
=======
#import "MXEnumConstants.h"

#ifdef MX_GA
#import "GAI.h"
#import "GAIFields.h"
#import "GAIDictionaryBuilder.h"
#endif

NSUInteger const kMXFileVersion = 35;
>>>>>>> 12a36ed1

NSString *const kMXFileStoreFolder = @"MXFileStore";
NSString *const kMXFileStoreMedaDataFile = @"MXFileStore";
NSString *const kMXFileStoreUsersFolder = @"users";
NSString *const kMXFileStoreBackupFolder = @"backup";

NSString *const kMXFileStoreSavingMarker = @"savingMarker";

NSString *const kMXFileStoreRoomsFolder = @"rooms";
NSString *const kMXFileStoreRoomMessagesFile = @"messages";
NSString *const kMXFileStoreRoomStateFile = @"state";
NSString *const kMXFileStoreRoomSummaryFile = @"summary";
NSString *const kMXFileStoreRoomAccountDataFile = @"accountData";
NSString *const kMXFileStoreRoomReadReceiptsFile = @"readReceipts";

@interface MXFileStore ()
{
    // Meta data about the store. It is defined only if the passed MXCredentials contains all information.
    // When nil, nothing is stored on the file system.
    MXFileStoreMetaData *metaData;

    // List of rooms to save on [MXStore commit]
    NSMutableArray *roomsToCommitForMessages;

    NSMutableDictionary *roomsToCommitForState;

    NSMutableDictionary<NSString*, MXRoomSummary*> *roomsToCommitForSummary;

    NSMutableDictionary<NSString*, MXRoomAccountData*> *roomsToCommitForAccountData;
    
    NSMutableArray *roomsToCommitForReceipts;

    NSMutableArray *roomsToCommitForDeletion;

    NSMutableDictionary *usersToCommit;

    // The path of the MXFileStore folder
    NSString *storePath;

    // The path of the backup folder
    NSString *storeBackupPath;

    // The path of the rooms folder
    NSString *storeRoomsPath;

    // The path of the rooms folder
    NSString *storeUsersPath;

    // Flag to indicate metaData needs to be stored
    BOOL metaDataHasChanged;

    // Cache used to preload room states while the store is opening.
    // It is filled on the separate thread so that the UI thread will not be blocked
    // when it will read rooms states.
    NSMutableDictionary<NSString*, NSArray*> *preloadedRoomsStates;

    // Same kind of cache for room summary and room account data.
    NSMutableDictionary<NSString*, MXRoomSummary*> *preloadedRoomSummary;
    NSMutableDictionary<NSString*, MXRoomAccountData*> *preloadedRoomAccountData;

    // File reading and writing operations are dispatched to a separated thread.
    // The queue invokes blocks serially in FIFO order.
    // This ensures that data is stored in the expected order: MXFileStore metadata
    // must be stored after messages and state events because of the event stream token it stores.
    dispatch_queue_t dispatchQueue;

    // The evenst stream token that corresponds to the data being backed up.
    NSString *backupEventStreamToken;
}
@end

@implementation MXFileStore

- (instancetype)init;
{
    self = [super init];
    if (self)
    {
        roomsToCommitForMessages = [NSMutableArray array];
        roomsToCommitForState = [NSMutableDictionary dictionary];
        roomsToCommitForSummary = [NSMutableDictionary dictionary];
        roomsToCommitForAccountData = [NSMutableDictionary dictionary];
        roomsToCommitForReceipts = [NSMutableArray array];
        roomsToCommitForDeletion = [NSMutableArray array];
        usersToCommit = [NSMutableDictionary dictionary];
        preloadedRoomsStates = [NSMutableDictionary dictionary];
        preloadedRoomAccountData = [NSMutableDictionary dictionary];

        metaDataHasChanged = NO;

        dispatchQueue = dispatch_queue_create("MXFileStoreDispatchQueue", DISPATCH_QUEUE_SERIAL);
    }
    return self;
}

- (void)openWithCredentials:(MXCredentials*)someCredentials onComplete:(void (^)())onComplete failure:(void (^)(NSError *))failure
{
    // Create the file path where data will be stored for the user id passed in credentials
    NSArray *cacheDirList = NSSearchPathForDirectoriesInDomains(NSCachesDirectory, NSUserDomainMask, YES);
    NSString *cachePath  = [cacheDirList objectAtIndex:0];

    credentials = someCredentials;
    storePath = [[cachePath stringByAppendingPathComponent:kMXFileStoreFolder] stringByAppendingPathComponent:credentials.userId];
    storeRoomsPath = [storePath stringByAppendingPathComponent:kMXFileStoreRoomsFolder];
    storeUsersPath = [storePath stringByAppendingPathComponent:kMXFileStoreUsersFolder];

    storeBackupPath = [storePath stringByAppendingPathComponent:kMXFileStoreBackupFolder];

#if TARGET_OS_IPHONE
    // Load the data even if the app goes in background
    __block UIBackgroundTaskIdentifier backgroundTaskIdentifier = [[UIApplication sharedApplication] beginBackgroundTaskWithName:@"openWithCredentials" expirationHandler:^{

        NSLog(@"[MXFileStore] Background task is going to expire in openWithCredentials");
        [[UIApplication sharedApplication] endBackgroundTask:backgroundTaskIdentifier];
        backgroundTaskIdentifier = UIBackgroundTaskInvalid;
    }];
#endif

    /*
    Mount data corresponding to the account credentials.

    The MXFileStore needs to prepopulate its MXMemoryStore parent data from the file system before being used.
    */

#if DEBUG
    [self diskUsageWithBlock:^(NSUInteger diskUsage) {
        NSLog(@"[MXFileStore] diskUsage: %@", [NSByteCountFormatter stringFromByteCount:diskUsage countStyle:NSByteCountFormatterCountStyleFile]);
    }];
#endif

    // Load data from the file system on a separate thread
    dispatch_async(dispatchQueue, ^(void){

        @autoreleasepool
        {
            // Check the store and repair it if necessary
            [self checkStorageValidity];

            [self loadMetaData];

            // Do some validations

            // Check if
            if (nil == metaData)
            {
                [self deleteAllData];
            }
            // Check store version
            else if (kMXFileVersion != metaData.version)
            {
                NSLog(@"[MXFileStore] New MXFileStore version detected");
                [self deleteAllData];
            }
            // Check credentials
            else if (nil == credentials)
            {
                [self deleteAllData];
            }
            // Check credentials
            else if (NO == [metaData.homeServer isEqualToString:credentials.homeServer]
                     || NO == [metaData.userId isEqualToString:credentials.userId]
                     || NO == [metaData.accessToken isEqualToString:credentials.accessToken])

            {
                NSLog(@"[MXFileStore] Credentials do not match");
                [self deleteAllData];
            }

            // If metaData is still defined, we can load rooms data
            if (metaData)
            {
                NSDate *startDate = [NSDate date];
                NSLog(@"[MXFileStore] Start data loading from files");

                [self loadRoomsMessages];
                [self preloadRoomsStates];
                [self preloadRoomsSummaries];
                [self preloadRoomsAccountData];
                [self loadReceipts];
                [self loadUsers];

                NSTimeInterval durationMs = [[NSDate date] timeIntervalSinceDate:startDate] * 1000;
                NSLog(@"[MXFileStore] Data loaded from files in %.0fms", durationMs);

#ifdef MX_GA
                if ([MXSDKOptions sharedInstance].enableGoogleAnalytics)
                {
                    id<GAITracker> tracker = [[GAI sharedInstance] defaultTracker];
                    [tracker send:[[GAIDictionaryBuilder createTimingWithCategory:kMXGoogleAnalyticsStartupCategory
                                                                         interval:@((int)durationMs)
                                                                             name:kMXGoogleAnalyticsStartupStorePreload
                                                                            label:nil] build]];
                }
#endif
            }

            // Else, if credentials is valid, create and store it
            if (nil == metaData && credentials.homeServer && credentials.userId && credentials.accessToken)
            {
                metaData = [[MXFileStoreMetaData alloc] init];
                metaData.homeServer = [credentials.homeServer copy];
                metaData.userId = [credentials.userId copy];
                metaData.accessToken = [credentials.accessToken copy];
                metaData.version = kMXFileVersion;
                metaDataHasChanged = YES;
                [self saveMetaData];
            }
        }
        
        dispatch_async(dispatch_get_main_queue(), ^{
#if TARGET_OS_IPHONE
            [[UIApplication sharedApplication] endBackgroundTask:backgroundTaskIdentifier];
            backgroundTaskIdentifier = UIBackgroundTaskInvalid;
#endif

            onComplete();
        });
        

    });
}

- (void)diskUsageWithBlock:(void (^)(NSUInteger))block
{
    // The operation can take hundreds of milliseconds. Do it on a sepearate thread
    dispatch_async(dispatchQueue, ^(void){

        NSUInteger diskUsage = 0;

        NSArray *contents = [[NSFileManager defaultManager] subpathsOfDirectoryAtPath:storePath error:nil];
        NSEnumerator *contentsEnumurator = [contents objectEnumerator];

        NSString *file;
        while (file = [contentsEnumurator nextObject])
        {
            NSDictionary *fileAttributes = [[NSFileManager defaultManager] attributesOfItemAtPath:[storePath stringByAppendingPathComponent:file] error:nil];
            diskUsage += [[fileAttributes objectForKey:NSFileSize] intValue];
        }

        // Return the result on the main thread
        dispatch_async(dispatch_get_main_queue(), ^(void){
            block(diskUsage);
        });
    });
}


#pragma mark - MXStore
- (void)storeEventForRoom:(NSString*)roomId event:(MXEvent*)event direction:(MXTimelineDirection)direction
{
    [super storeEventForRoom:roomId event:event direction:direction];

    if (NSNotFound == [roomsToCommitForMessages indexOfObject:roomId])
    {
        [roomsToCommitForMessages addObject:roomId];
    }
}

- (void)replaceEvent:(MXEvent*)event inRoom:(NSString*)roomId
{
    [super replaceEvent:event inRoom:roomId];
    
    if (NSNotFound == [roomsToCommitForMessages indexOfObject:roomId])
    {
        [roomsToCommitForMessages addObject:roomId];
    }
}

- (void)deleteAllMessagesInRoom:(NSString *)roomId
{
    [super deleteAllMessagesInRoom:roomId];
    
    if (NSNotFound == [roomsToCommitForMessages indexOfObject:roomId])
    {
        [roomsToCommitForMessages addObject:roomId];
    }
}

- (void)deleteRoom:(NSString *)roomId
{
    [super deleteRoom:roomId];

    if (NSNotFound == [roomsToCommitForDeletion indexOfObject:roomId])
    {
        [roomsToCommitForDeletion addObject:roomId];
    }
}

- (void)deleteAllData
{
    NSLog(@"[MXFileStore] Delete all data");

    [super deleteAllData];

    // Remove the MXFileStore and all its content
    NSError *error;
    [[NSFileManager defaultManager] removeItemAtPath:storePath error:&error];

    // And create folders back
    [[NSFileManager defaultManager] createDirectoryAtPath:storePath withIntermediateDirectories:YES attributes:nil error:nil];
    [[NSFileManager defaultManager] createDirectoryAtPath:storeRoomsPath withIntermediateDirectories:YES attributes:nil error:nil];
    [[NSFileManager defaultManager] createDirectoryAtPath:storeUsersPath withIntermediateDirectories:YES attributes:nil error:nil];

    // Reset data
    metaData = nil;
    [roomStores removeAllObjects];
    self.eventStreamToken = nil;
}

- (void)storePaginationTokenOfRoom:(NSString *)roomId andToken:(NSString *)token
{
    [super storePaginationTokenOfRoom:roomId andToken:token];

    if (NSNotFound == [roomsToCommitForMessages indexOfObject:roomId])
    {
        [roomsToCommitForMessages addObject:roomId];
    }
}

- (void)storeNotificationCountOfRoom:(NSString *)roomId count:(NSUInteger)notificationCount
{
    [super storeNotificationCountOfRoom:roomId count:notificationCount];
    
    if (NSNotFound == [roomsToCommitForMessages indexOfObject:roomId])
    {
        [roomsToCommitForMessages addObject:roomId];
    }
}

- (void)storeHighlightCountOfRoom:(NSString *)roomId count:(NSUInteger)highlightCount
{
    [super storeHighlightCountOfRoom:roomId count:highlightCount];
    
    if (NSNotFound == [roomsToCommitForMessages indexOfObject:roomId])
    {
        [roomsToCommitForMessages addObject:roomId];
    }
}

- (void)storeHasReachedHomeServerPaginationEndForRoom:(NSString *)roomId andValue:(BOOL)value
{
    [super storeHasReachedHomeServerPaginationEndForRoom:roomId andValue:value];

    if (NSNotFound == [roomsToCommitForMessages indexOfObject:roomId])
    {
        [roomsToCommitForMessages addObject:roomId];
    }
}

- (void)storePartialTextMessageForRoom:(NSString *)roomId partialTextMessage:(NSString *)partialTextMessage
{
    [super storePartialTextMessageForRoom:roomId partialTextMessage:partialTextMessage];
    
    if (NSNotFound == [roomsToCommitForMessages indexOfObject:roomId])
    {
        [roomsToCommitForMessages addObject:roomId];
    }
}

- (BOOL)isPermanent
{
    return YES;
}

 -(void)setEventStreamToken:(NSString *)eventStreamToken
{
    [super setEventStreamToken:eventStreamToken];
    if (metaData)
    {
        metaData.eventStreamToken = eventStreamToken;
        metaDataHasChanged = YES;
    }
}

- (NSArray *)rooms
{
    return roomStores.allKeys;
}

- (void)storeStateForRoom:(NSString*)roomId stateEvents:(NSArray*)stateEvents
{
    roomsToCommitForState[roomId] = stateEvents;
}

- (NSArray*)stateOfRoom:(NSString *)roomId
{
    // First, try to get the state from the cache
    NSArray *stateEvents = preloadedRoomsStates[roomId];

    if (!stateEvents)
    {
        stateEvents =[NSKeyedUnarchiver unarchiveObjectWithFile:[self stateFileForRoom:roomId forBackup:NO]];

        if (NO == [NSThread isMainThread])
        {
            // If this method is called from the `dispatchQueue` thread, it means MXFileStore is preloading
            // rooms states. So, fill the cache.
            preloadedRoomsStates[roomId] = stateEvents;
        }
    }
    else
    {
        // The cache information is valid only once
        [preloadedRoomsStates removeObjectForKey:roomId];
    }

    return stateEvents;
}

- (void)storeSummaryForRoom:(NSString *)roomId summary:(MXRoomSummary *)summary
{
    roomsToCommitForSummary[roomId] = summary;
}

- (MXRoomSummary *)summaryOfRoom:(NSString *)roomId
{
    // First, try to get the data from the cache
    MXRoomSummary *summary = preloadedRoomSummary[roomId];

    if (!summary)
    {
        summary =[NSKeyedUnarchiver unarchiveObjectWithFile:[self summaryFileForRoom:roomId forBackup:NO]];

        if (NO == [NSThread isMainThread])
        {
            // If this method is called from the `dispatchQueue` thread, it means MXFileStore is preloading
            // data. So, fill the cache.
            preloadedRoomSummary[roomId] = summary;
        }
    }
    else
    {
        // The cache information is valid only once
        [preloadedRoomSummary removeObjectForKey:roomId];
    }

    return summary;
}

- (void)storeAccountDataForRoom:(NSString *)roomId userData:(MXRoomAccountData *)accountData
{
    roomsToCommitForAccountData[roomId] = accountData;
}

- (MXRoomAccountData *)accountDataOfRoom:(NSString *)roomId
{
    // First, try to get the data from the cache
    MXRoomAccountData *roomUserdData = preloadedRoomAccountData[roomId];

    if (!roomUserdData)
    {
        roomUserdData =[NSKeyedUnarchiver unarchiveObjectWithFile:[self accountDataFileForRoom:roomId forBackup:NO]];

        if (NO == [NSThread isMainThread])
        {
            // If this method is called from the `dispatchQueue` thread, it means MXFileStore is preloading
            // data. So, fill the cache.
            preloadedRoomAccountData[roomId] = roomUserdData;
        }
    }
    else
    {
        // The cache information is valid only once
        [preloadedRoomAccountData removeObjectForKey:roomId];
    }

    return roomUserdData;
}


#pragma mark - Matrix users
- (void)storeUser:(MXUser *)user
{
    [super storeUser:user];

    usersToCommit[user.userId] = user;
}


- (void)setUserAccountData:(NSDictionary *)userAccountData
{
    if (metaData)
    {
        metaData.userAccountData = userAccountData;
        metaDataHasChanged = YES;
    }
}

- (NSDictionary *)userAccountData
{
    return metaData.userAccountData;
}

- (void)commit
{
    // Save data only if metaData exists
    if (metaData)
    {
#if TARGET_OS_IPHONE
        NSDate *startDate = [NSDate date];
        // Commit the data even if the app goes in background
        __block UIBackgroundTaskIdentifier backgroundTaskIdentifier = [[UIApplication sharedApplication] beginBackgroundTaskWithName:@"commit" expirationHandler:^{

            NSLog(@"[MXFileStore commit] Background task #%tu is going to expire after %.0fms - ending it",
                  backgroundTaskIdentifier, [[NSDate date] timeIntervalSinceDate:startDate] * 1000);
            [[UIApplication sharedApplication] endBackgroundTask:backgroundTaskIdentifier];
            backgroundTaskIdentifier = UIBackgroundTaskInvalid;
        }];
#if DEBUG
        NSLog(@"[MXFileStore commit] Background task #%tu started", backgroundTaskIdentifier);
#endif // DEBUG
#endif // TARGET_OS_IPHONE
        
        // Make sure the data will be backed up with the right events stream token
        dispatch_async(dispatchQueue, ^(void){
            backupEventStreamToken = self.eventStreamToken;
        });

        [self saveRoomsDeletion];
        [self saveRoomsMessages];
        [self saveRoomsState];
        [self saveRoomsSummaries];
        [self saveRoomsAccountData];
        [self saveReceipts];
        [self saveUsers];
        [self saveMetaData];
        
        // The data saving is completed: remove the backuped data.
        // Do it on the same GCD queue
        dispatch_async(dispatchQueue, ^(void){
            [[NSFileManager defaultManager] removeItemAtPath:storeBackupPath error:nil];
            backupEventStreamToken = nil;

#if TARGET_OS_IPHONE
            // Release the background task
            dispatch_async(dispatch_get_main_queue(), ^(void){
                NSLog(@"[MXFileStore commit] Background task #%tu is complete - lasted %.0fms",
                      backgroundTaskIdentifier, [[NSDate date] timeIntervalSinceDate:startDate] * 1000);
                [[UIApplication sharedApplication] endBackgroundTask:backgroundTaskIdentifier];
                backgroundTaskIdentifier = UIBackgroundTaskInvalid;
            });
#endif
        });
    }
}

- (void)close
{
    // Do a dummy sync dispatch on the queue
    // Once done, we are sure pending operations blocks are complete
    dispatch_sync(dispatchQueue, ^(void){
    });
}


#pragma mark - Protected operations
- (MXMemoryRoomStore*)getOrCreateRoomStore:(NSString*)roomId
{
    MXFileRoomStore *roomStore = roomStores[roomId];
    if (nil == roomStore)
    {
        // MXFileStore requires MXFileRoomStore objets
        roomStore = [[MXFileRoomStore alloc] init];
        roomStores[roomId] = roomStore;
    }
    return roomStore;
}


#pragma mark - File paths
- (NSString*)folderForRoom:(NSString*)roomId forBackup:(BOOL)backup
{
    if (!backup)
    {
        return [storeRoomsPath stringByAppendingPathComponent:roomId];
    }
    else
    {
        return [self.storeBackupRoomsPath stringByAppendingPathComponent:roomId];
    }
}

- (NSString*)storeBackupRoomsPath
{
    NSString *storeBackupRoomsPath;

    if (backupEventStreamToken)
    {
        storeBackupRoomsPath = [[storeBackupPath stringByAppendingPathComponent:backupEventStreamToken]
                                stringByAppendingPathComponent:kMXFileStoreRoomsFolder];
    }

    return storeBackupRoomsPath;
}

- (void)checkFolderExistenceForRoom:(NSString*)roomId forBackup:(BOOL)backup
{
    NSString *roomFolder = [self folderForRoom:roomId forBackup:backup];
    if (![NSFileManager.defaultManager fileExistsAtPath:roomFolder])
    {
        [[NSFileManager defaultManager] createDirectoryAtPath:roomFolder withIntermediateDirectories:YES attributes:nil error:nil];
    }
}

- (NSString*)messagesFileForRoom:(NSString*)roomId forBackup:(BOOL)backup
{
    return [[self folderForRoom:roomId forBackup:backup] stringByAppendingPathComponent:kMXFileStoreRoomMessagesFile];
}

- (NSString*)stateFileForRoom:(NSString*)roomId forBackup:(BOOL)backup
{
    return [[self folderForRoom:roomId forBackup:backup] stringByAppendingPathComponent:kMXFileStoreRoomStateFile];
}

- (NSString*)summaryFileForRoom:(NSString*)roomId forBackup:(BOOL)backup
{
    return [[self folderForRoom:roomId forBackup:backup] stringByAppendingPathComponent:kMXFileStoreRoomSummaryFile];
}

- (NSString*)accountDataFileForRoom:(NSString*)roomId forBackup:(BOOL)backup
{
    return [[self folderForRoom:roomId forBackup:backup] stringByAppendingPathComponent:kMXFileStoreRoomAccountDataFile];
}

- (NSString*)readReceiptsFileForRoom:(NSString*)roomId forBackup:(BOOL)backup
{
    return [[self folderForRoom:roomId forBackup:backup] stringByAppendingPathComponent:kMXFileStoreRoomReadReceiptsFile];
}

- (NSString*)metaDataFileForBackup:(BOOL)backup
{
    if (!backup)
    {
        return [storePath stringByAppendingPathComponent:kMXFileStoreMedaDataFile];
    }
    else
    {
        return [[storeBackupPath stringByAppendingPathComponent:backupEventStreamToken] stringByAppendingPathComponent:kMXFileStoreMedaDataFile];
    }
}

- (NSString*)usersFileForUser:(NSString*)userId forBackup:(BOOL)backup
{
    // Users, according theirs ids, are distrubed into several (100) files in order to
    // make the save operation quicker
    NSString *userGroup = [NSString stringWithFormat:@"%tu", userId.hash % 100];

    if (!backup)
    {
        return [[storePath stringByAppendingPathComponent:kMXFileStoreUsersFolder] stringByAppendingPathComponent:userGroup];
    }
    else
    {
        return [[[storeBackupPath stringByAppendingPathComponent:backupEventStreamToken] stringByAppendingPathComponent:kMXFileStoreUsersFolder] stringByAppendingPathComponent:userGroup];
    }
}


#pragma mark - Storage validity
- (BOOL)checkStorageValidity
{
    BOOL checkStorageValidity = YES;
    NSFileManager *fileManager = [NSFileManager defaultManager];

    // Check whether the previous commit was interrupted or not.
    if ([fileManager fileExistsAtPath:storeBackupPath])
    {
        NSLog(@"[MXFileStore] Warning: The previous commit was interrupted. Try to repair the store.");

        // Get the previous sync token from the folder name
        NSArray *backupFolderContent = [fileManager contentsOfDirectoryAtPath:storeBackupPath error:nil];
        if (backupFolderContent.count == 1)
        {
            NSString *prevSyncToken = backupFolderContent[0];

            NSLog(@"[MXFileStore] Restore data from sync token: %@", prevSyncToken);

            NSDate *startDate = [NSDate date];

            NSString *backupFolder = [storeBackupPath stringByAppendingPathComponent:prevSyncToken];

            NSArray *backupFiles = [self filesAtPath:backupFolder];
            for (NSString *file in backupFiles)
            {
                NSError *error;

                // Restore the backup file (overwrite the current file if necessary)
                if ([fileManager fileExistsAtPath:[storePath stringByAppendingString:file]])
                {
                    [fileManager removeItemAtPath:[storePath stringByAppendingString:file] error:nil];
                }
                if (![fileManager copyItemAtPath:[backupFolder stringByAppendingString:file]
                                     toPath:[storePath stringByAppendingString:file]
                                      error:&error])
                {
                    NSLog(@"MXFileStore] Restore data: ERROR: Cannot copy file: %@", error);

                    checkStorageValidity = NO;
                    break;
                }
            }

            if (checkStorageValidity)
            {
                NSLog(@"[MXFileStore] Restore data: %tu files have been successfully restored in %.0fms", backupFiles.count, [[NSDate date] timeIntervalSinceDate:startDate] * 1000);

                self.eventStreamToken = prevSyncToken;

                // The backup folder can be now released
                [[NSFileManager defaultManager] removeItemAtPath:storeBackupPath error:nil];
            }
        }
        else
        {
            NSLog(@"MXFileStore] Restore data: ERROR: Cannot find the previous sync token: %@", backupFolderContent);
            checkStorageValidity = NO;
        }

        if (!checkStorageValidity)
        {
            NSLog(@"[MXFileStore] Restore data: Cannot restore previous data. Reset the store");
            [self deleteAllData];
        }
    }

    return checkStorageValidity;
}


#pragma mark - Rooms messages
// Load the data store in files
- (void)loadRoomsMessages
{
    NSArray *roomIDArray = [[NSFileManager defaultManager] contentsOfDirectoryAtPath:storeRoomsPath error:nil];

    NSDate *startDate = [NSDate date];

    for (NSString *roomId in roomIDArray)  {

        NSString *roomFile = [self messagesFileForRoom:roomId forBackup:NO];

        MXFileRoomStore *roomStore;
        @try
        {
            roomStore =[NSKeyedUnarchiver unarchiveObjectWithFile:roomFile];
        }
        @catch (NSException *exception)
        {
            NSLog(@"[MXFileStore] Warning: MXFileRoomStore file for room %@ has been corrupted", roomId);
        }

        if (roomStore)
        {
            //NSLog(@"   - %@: %@", roomId, roomStore);
            roomStores[roomId] = roomStore;
        }
        else
        {
            NSLog(@"[MXFileStore] Warning: MXFileStore has been reset due to room file corruption. Room id: %@", roomId);
            [self deleteAllData];
            break;
        }
    }

    NSLog(@"[MXFileStore] Loaded room messages of %tu rooms in %.0fms", roomStores.allKeys.count, [[NSDate date] timeIntervalSinceDate:startDate] * 1000);
}

- (void)saveRoomsMessages
{
    if (roomsToCommitForMessages.count)
    {
        NSArray *roomsToCommit = [[NSArray alloc] initWithArray:roomsToCommitForMessages copyItems:YES];
        [roomsToCommitForMessages removeAllObjects];

#if DEBUG
        NSLog(@"[MXFileStore commit] queuing saveRoomsMessages for %tu rooms", roomsToCommit.count);
#endif

        dispatch_async(dispatchQueue, ^(void){

#if DEBUG
            NSDate *startDate = [NSDate date];
#endif
            // Save rooms where there was changes
            for (NSString *roomId in roomsToCommit)
            {
                MXFileRoomStore *roomStore = roomStores[roomId];
                if (roomStore)
                {
                    NSString *file = [self messagesFileForRoom:roomId forBackup:NO];
                    NSString *backupFile = [self messagesFileForRoom:roomId forBackup:YES];

                    // Backup the file
                    if (backupFile && [[NSFileManager defaultManager] fileExistsAtPath:file])
                    {
                        [self checkFolderExistenceForRoom:roomId forBackup:YES];
                        [[NSFileManager defaultManager] moveItemAtPath:file toPath:backupFile error:nil];
                    }

                    // Store new data
                    [self checkFolderExistenceForRoom:roomId forBackup:NO];
                    [NSKeyedArchiver archiveRootObject:roomStore toFile:file];
                }
            }

#if DEBUG
            NSLog(@"[MXFileStore commit] lasted %.0fms for %tu rooms", [[NSDate date] timeIntervalSinceDate:startDate] * 1000, roomsToCommit.count);
#endif
        });
    }
}


#pragma mark - Rooms state
/**
 Preload states of all rooms.

 This operation must be called on the `dispatchQueue` thread to avoid blocking the main thread.
 */
- (void)preloadRoomsStates
{
    NSDate *startDate = [NSDate date];

    for (NSString *roomId in roomStores)
    {
        preloadedRoomsStates[roomId] = [self stateOfRoom:roomId];
    }

    NSLog(@"[MXFileStore] Loaded room states of %tu rooms in %.0fms", roomStores.allKeys.count, [[NSDate date] timeIntervalSinceDate:startDate] * 1000);
}

- (void)saveRoomsState
{
    if (roomsToCommitForState.count)
    {
        // Take a snapshot of room ids to store to process them on the other thread
        NSDictionary *roomsToCommit = [NSDictionary dictionaryWithDictionary:roomsToCommitForState];
        [roomsToCommitForState removeAllObjects];
#if DEBUG
        NSLog(@"[MXFileStore commit] queuing saveRoomsState for %tu rooms", roomsToCommit.count);
#endif
        dispatch_async(dispatchQueue, ^(void){
#if DEBUG
            NSDate *startDate = [NSDate date];
#endif
            for (NSString *roomId in roomsToCommit)
            {
                NSArray *stateEvents = roomsToCommit[roomId];

                NSString *file = [self stateFileForRoom:roomId forBackup:NO];
                NSString *backupFile = [self stateFileForRoom:roomId forBackup:YES];

                // Backup the file
                if (backupFile && [[NSFileManager defaultManager] fileExistsAtPath:file])
                {
                    [self checkFolderExistenceForRoom:roomId forBackup:YES];
                    [[NSFileManager defaultManager] moveItemAtPath:file toPath:backupFile error:nil];
                }

                // Store new data
                [self checkFolderExistenceForRoom:roomId forBackup:NO];
                [NSKeyedArchiver archiveRootObject:stateEvents toFile:file];
            }
#if DEBUG
            NSLog(@"[MXFileStore commit] lasted %.0fms for %tu rooms state", [[NSDate date] timeIntervalSinceDate:startDate] * 1000, roomsToCommit.count);
#endif
        });
    }
}


#pragma mark - Rooms summaries
/**
 Preload summaries of all rooms.

 This operation must be called on the `dispatchQueue` thread to avoid blocking the main thread.
 */
- (void)preloadRoomsSummaries
{
    NSDate *startDate = [NSDate date];

    for (NSString *roomId in roomStores)
    {
        preloadedRoomSummary[roomId] = [self summaryOfRoom:roomId];
    }

    NSLog(@"[MXFileStore] Loaded rooms summaries data of %tu rooms in %.0fms", roomStores.allKeys.count, [[NSDate date] timeIntervalSinceDate:startDate] * 1000);
}

- (void)saveRoomsSummaries
{
    if (roomsToCommitForSummary.count)
    {
        // Take a snapshot of room ids to store to process them on the other thread
        NSDictionary *roomsToCommit = [NSDictionary dictionaryWithDictionary:roomsToCommitForSummary];
        [roomsToCommitForSummary removeAllObjects];
#if DEBUG
        NSLog(@"[MXFileStore commit] queuing saveRoomsSummaries for %tu rooms", roomsToCommit.count);
#endif
        dispatch_async(dispatchQueue, ^(void){
#if DEBUG
            NSDate *startDate = [NSDate date];
#endif
            for (NSString *roomId in roomsToCommit)
            {
                MXRoomSummary *summary = roomsToCommit[roomId];

                NSString *file = [self summaryFileForRoom:roomId forBackup:NO];
                NSString *backupFile = [self summaryFileForRoom:roomId forBackup:YES];

                // Backup the file
                if (backupFile && [[NSFileManager defaultManager] fileExistsAtPath:file])
                {
                    [self checkFolderExistenceForRoom:roomId forBackup:YES];
                    [[NSFileManager defaultManager] moveItemAtPath:file toPath:backupFile error:nil];
                }

                // Store new data
                [self checkFolderExistenceForRoom:roomId forBackup:NO];
                [NSKeyedArchiver archiveRootObject:summary toFile:file];
            }
#if DEBUG
            NSLog(@"[MXFileStore commit] lasted %.0fms for summaries for %tu rooms", [[NSDate date] timeIntervalSinceDate:startDate] * 1000, roomsToCommit.count);
#endif
        });
    }
}


#pragma mark - Rooms account data
/**
 Preload account data of all rooms.

 This operation must be called on the `dispatchQueue` thread to avoid blocking the main thread.
 */
- (void)preloadRoomsAccountData
{
    NSDate *startDate = [NSDate date];

    for (NSString *roomId in roomStores)
    {
        preloadedRoomAccountData[roomId] = [self accountDataOfRoom:roomId];
    }

    NSLog(@"[MXFileStore] Loaded rooms account data of %tu rooms in %.0fms", roomStores.allKeys.count, [[NSDate date] timeIntervalSinceDate:startDate] * 1000);
}

- (void)saveRoomsAccountData
{
    if (roomsToCommitForAccountData.count)
    {
        // Take a snapshot of room ids to store to process them on the other thread
        NSDictionary *roomsToCommit = [NSDictionary dictionaryWithDictionary:roomsToCommitForAccountData];
        [roomsToCommitForAccountData removeAllObjects];
#if DEBUG
        NSLog(@"[MXFileStore commit] queuing saveRoomsAccountData for %tu rooms", roomsToCommit.count);
#endif
        dispatch_async(dispatchQueue, ^(void){
#if DEBUG
            NSDate *startDate = [NSDate date];
#endif
            for (NSString *roomId in roomsToCommit)
            {
                MXRoomAccountData *roomAccountData = roomsToCommit[roomId];

                NSString *file = [self accountDataFileForRoom:roomId forBackup:NO];
                NSString *backupFile = [self accountDataFileForRoom:roomId forBackup:YES];

                // Backup the file
                if (backupFile && [[NSFileManager defaultManager] fileExistsAtPath:file])
                {
                    [self checkFolderExistenceForRoom:roomId forBackup:YES];
                    [[NSFileManager defaultManager] moveItemAtPath:file toPath:backupFile error:nil];
                }

                // Store new data
                [self checkFolderExistenceForRoom:roomId forBackup:NO];
                [NSKeyedArchiver archiveRootObject:roomAccountData toFile:file];
            }
#if DEBUG
            NSLog(@"[MXFileStore commit] lasted %.0fms for account data for %tu rooms", [[NSDate date] timeIntervalSinceDate:startDate] * 1000, roomsToCommit.count);
#endif
        });
    }
}


#pragma mark - Rooms deletion
- (void)saveRoomsDeletion
{
    if (roomsToCommitForDeletion.count)
    {
        NSArray *roomsToCommit = [[NSArray alloc] initWithArray:roomsToCommitForDeletion copyItems:YES];
        [roomsToCommitForDeletion removeAllObjects];
#if DEBUG
        NSLog(@"[MXFileStore commit] queuing saveRoomsDeletion for %tu rooms", roomsToCommit.count);
#endif
        dispatch_async(dispatchQueue, ^(void){
            
#if DEBUG
            NSDate *startDate = [NSDate date];
#endif
            // Delete rooms folders from the file system
            for (NSString *roomId in roomsToCommit)
            {
                NSString *folder = [self folderForRoom:roomId forBackup:NO];
                NSString *backupFolder = [self folderForRoom:roomId forBackup:YES];

                if (backupFolder && [NSFileManager.defaultManager fileExistsAtPath:folder])
                {
                    // Make sure the backup folder exists
                    if (![NSFileManager.defaultManager fileExistsAtPath:self.storeBackupRoomsPath])
                    {
                        [[NSFileManager defaultManager] createDirectoryAtPath:self.storeBackupRoomsPath withIntermediateDirectories:YES attributes:nil error:nil];
                    }

                    // Remove the room folder by trashing it into the backup folder
                    [[NSFileManager defaultManager] moveItemAtPath:folder toPath:backupFolder error:nil];
                }

            }
#if DEBUG
            NSLog(@"[MXFileStore commit] lasted %.0fms for %tu rooms deletion", [[NSDate date] timeIntervalSinceDate:startDate] * 1000, roomsToCommit.count);
#endif
        });
    }
}


#pragma mark - Outgoing events
- (void)storeOutgoingMessageForRoom:(NSString*)roomId outgoingMessage:(MXEvent*)outgoingMessage
{
    [super storeOutgoingMessageForRoom:roomId outgoingMessage:outgoingMessage];

    if (NSNotFound == [roomsToCommitForMessages indexOfObject:roomId])
    {
        [roomsToCommitForMessages addObject:roomId];
    }
}

- (void)removeAllOutgoingMessagesFromRoom:(NSString*)roomId
{
    [super removeAllOutgoingMessagesFromRoom:roomId];

    if (NSNotFound == [roomsToCommitForMessages indexOfObject:roomId])
    {
        [roomsToCommitForMessages addObject:roomId];
    }
}

- (void)removeOutgoingMessageFromRoom:(NSString*)roomId outgoingMessage:(NSString*)outgoingMessageEventId
{
    [super removeOutgoingMessageFromRoom:roomId outgoingMessage:outgoingMessageEventId];

    if (NSNotFound == [roomsToCommitForMessages indexOfObject:roomId])
    {
        [roomsToCommitForMessages addObject:roomId];
    }
}


#pragma mark - MXFileStore metadata
- (void)loadMetaData
{
    NSString *metaDataFile = [storePath stringByAppendingPathComponent:kMXFileStoreMedaDataFile];

    @try
    {
        metaData = [NSKeyedUnarchiver unarchiveObjectWithFile:metaDataFile];
    }
    @catch (NSException *exception)
    {
        NSLog(@"[MXFileStore] Warning: MXFileStore metadata has been corrupted");
    }

    if (metaData)
    {
        self.eventStreamToken = metaData.eventStreamToken;
    }
}

- (void)saveMetaData
{
    // Save only in case of change
    if (metaDataHasChanged)
    {
        metaDataHasChanged = NO;

        // Take a snapshot of metadata to store it on the other thread
        MXFileStoreMetaData *metaData2 = [metaData copy];

#if DEBUG
        NSLog(@"[MXFileStore commit] queuing saveMetaData");
#endif
        
        dispatch_async(dispatchQueue, ^(void){
#if DEBUG
            NSDate *startDate = [NSDate date];
#endif
            NSString *file = [self metaDataFileForBackup:NO];
            NSString *backupFile = [self metaDataFileForBackup:YES];

            // Backup the file
            if (backupFile && [[NSFileManager defaultManager] fileExistsAtPath:file])
            {
                [[NSFileManager defaultManager] moveItemAtPath:file toPath:backupFile error:nil];
            }

            // Store new data
            [NSKeyedArchiver archiveRootObject:metaData2 toFile:file];
#if DEBUG
            NSLog(@"[MXFileStore commit] lasted %.0fms for metadata", [[NSDate date] timeIntervalSinceDate:startDate] * 1000);
#endif
        });
    }
}

#pragma mark - Matrix users
/**
 Preload all users.

 This operation must be called on the `dispatchQueue` thread to avoid blocking the main thread.
 */
- (void)loadUsers
{
    NSDate *startDate = [NSDate date];

    // Load all users which are distributed in several files
    NSArray *groups = [[NSFileManager defaultManager] contentsOfDirectoryAtPath:storeUsersPath error:nil];

    for (NSString *group in groups)
    {
        NSString *groupFile = [[storePath stringByAppendingPathComponent:kMXFileStoreUsersFolder] stringByAppendingPathComponent:group];

        // Load stored users in this group
        @try
        {
            NSMutableDictionary <NSString*, MXUser*> *groupUsers = [NSKeyedUnarchiver unarchiveObjectWithFile:groupFile];
            if (groupUsers)
            {
                // Append them
                [users addEntriesFromDictionary:groupUsers];
            }
        }
        @catch (NSException *exception)
        {
            NSLog(@"[MXFileStore] Warning: MXFileRoomStore file for users group %@ has been corrupted", group);
        }
    }
    
    NSLog(@"[MXFileStore] Loaded %tu MXUsers in %.0fms", users.count, [[NSDate date] timeIntervalSinceDate:startDate] * 1000);
}

- (void)saveUsers
{
    // Save only in case of change
    if (usersToCommit.count)
    {
        // Take a snapshot of users to store them on the other thread
        NSMutableDictionary *theUsersToCommit = [[NSMutableDictionary alloc] initWithDictionary:usersToCommit copyItems:YES];
        [usersToCommit removeAllObjects];
#if DEBUG
        NSLog(@"[MXFileStore commit] queuing saveUsers");
#endif
        dispatch_async(dispatchQueue, ^(void){

#if DEBUG
            NSDate *startDate = [NSDate date];
#endif
            // Sort/Group users by the files they are be stored to
            NSMutableDictionary <NSString*, NSMutableArray<MXUser*>*> *usersByFiles = [NSMutableDictionary dictionary];
            NSMutableDictionary <NSString*, NSString*> *usersByFilesBackupFiles = [NSMutableDictionary dictionary];

            for (NSString *userId in theUsersToCommit)
            {
                MXUser *user = theUsersToCommit[userId];

                NSString *file = [self usersFileForUser:userId forBackup:NO];

                NSMutableArray<MXUser*> *group = usersByFiles[file];
                if (group)
                {
                    [group addObject:user];
                }
                else
                {
                    group = [NSMutableArray arrayWithObject:user];
                    usersByFiles[file] = group;

                    // Cache the backup file for this group
                    usersByFilesBackupFiles[file] = [self usersFileForUser:userId forBackup:YES];
                }
            }

            // Process users group one by one
            for (NSString *file in usersByFiles)
            {
                // Backup the file for this group of users
                NSString *backupFile = usersByFilesBackupFiles[file];
                if (backupFile && [[NSFileManager defaultManager] fileExistsAtPath:file])
                {
                    [[NSFileManager defaultManager] moveItemAtPath:file toPath:backupFile error:nil];
                }

                // Load stored users in this group
                NSMutableDictionary <NSString*, MXUser*> *group = [NSKeyedUnarchiver unarchiveObjectWithFile:file];
                if (!group)
                {
                    group = [NSMutableDictionary dictionary];
                }

                // Apply the changes
                for (MXUser *user in usersByFiles[file])
                {
                    group[user.userId] = user;
                }

                // And store the users group
                [NSKeyedArchiver archiveRootObject:group toFile:file];
            }

#if DEBUG
            NSLog(@"[MXFileStore] saveUsers in %.0fms", [[NSDate date] timeIntervalSinceDate:startDate] * 1000);
#endif
        });
    }
}

#pragma mark - Room receipts

/**
 * Store the receipt for an user in a room
 * @param receipt The event
 * @param roomId The roomId
 */
- (BOOL)storeReceipt:(MXReceiptData*)receipt inRoom:(NSString*)roomId
{
    if ([super storeReceipt:receipt inRoom:roomId])
    {
        if (NSNotFound == [roomsToCommitForReceipts indexOfObject:roomId])
        {
            [roomsToCommitForReceipts addObject:roomId];
        }
        return YES;
    }
    
    return NO;
}


// Load the data store in files
- (void)loadReceipts
{
    NSDate *startDate = [NSDate date];

    for (NSString *roomId in roomStores)
    {
        NSString *roomFile = [self readReceiptsFileForRoom:roomId forBackup:NO];

        NSMutableDictionary *receiptsDict;
        @try
        {
            receiptsDict =[NSKeyedUnarchiver unarchiveObjectWithFile:roomFile];
        }
        @catch (NSException *exception)
        {
            NSLog(@"[MXFileStore] Warning: loadReceipts file for room %@ has been corrupted", roomId);
        }

        if (receiptsDict)
        {
            //NSLog(@"   - %@: %tu", roomId, receiptsDict.count);
            receiptsByRoomId[roomId] = receiptsDict;
        }
        else
        {
            NSLog(@"[MXFileStore] Warning: MXFileStore has no receipts file for room %@", roomId);

            // We used to reset the store and force a full initial sync but this makes the app
            // start very slowly.
            // So, avoid this reset by considering there is no read receipts for this room which
            // is not probably true.
            // TODO: Can we live with that?
            //[self deleteAllData];

            receiptsByRoomId[roomId] = [NSMutableDictionary dictionary];
        }
    }

    NSLog(@"[MXFileStore] Loaded read receipts of %tu rooms in %.0fms", receiptsByRoomId.count, [[NSDate date] timeIntervalSinceDate:startDate] * 1000);
}

- (void)saveReceipts
{
    if (roomsToCommitForReceipts.count)
    {
        NSArray *roomsToCommit = [[NSArray alloc] initWithArray:roomsToCommitForReceipts copyItems:YES];
        [roomsToCommitForReceipts removeAllObjects];

#if DEBUG
        NSLog(@"[MXFileStore commit] queuing saveReceipts for %tu rooms", roomsToCommit.count);
#endif
        dispatch_async(dispatchQueue, ^(void){

#if DEBUG
            NSDate *startDate = [NSDate date];
#endif
            // Save rooms where there was changes
            for (NSString *roomId in roomsToCommit)
            {
                NSMutableDictionary* receiptsByUserId = receiptsByRoomId[roomId];
                if (receiptsByUserId)
                {
                    @synchronized (receiptsByUserId)
                    {
                        NSString *file = [self readReceiptsFileForRoom:roomId forBackup:NO];
                        NSString *backupFile = [self readReceiptsFileForRoom:roomId forBackup:YES];

                        // Backup the file
                        if (backupFile && [[NSFileManager defaultManager] fileExistsAtPath:file])
                        {
                            [self checkFolderExistenceForRoom:roomId forBackup:YES];
                            [[NSFileManager defaultManager] moveItemAtPath:file toPath:backupFile error:nil];
                        }

                        // Store new data
                        [self checkFolderExistenceForRoom:roomId forBackup:NO];
                        [NSKeyedArchiver archiveRootObject:receiptsByUserId toFile:file];
                    }
                }
            }
            
#if DEBUG
            NSLog(@"[MXFileStore commit] lasted %.0fms for receipts in %tu rooms", [[NSDate date] timeIntervalSinceDate:startDate] * 1000, roomsToCommit.count);
#endif
        });
    }
}


#pragma mark - Tools
/**
 List recursevely files in a folder
 
 @param path the folder to scan.
 @result an array of files contained by the folder and its subfolders. 
         The files path is relative to 'path'.
 */
- (NSArray*)filesAtPath:(NSString*)path
{
    NSMutableArray *files = [NSMutableArray array];

    NSDirectoryEnumerator *enumerator = [[NSFileManager defaultManager]
                                         enumeratorAtURL:[NSURL URLWithString:path]
                                         includingPropertiesForKeys:nil
                                         options:0
                                         errorHandler:^(NSURL *url, NSError *error) {
                                             return YES;
                                         }];

    for (NSURL *url in enumerator)
    {
        NSNumber *isDirectory = nil;

        // List only files
        if ([url getResourceValue:&isDirectory forKey:NSURLIsDirectoryKey error:nil] && ![isDirectory boolValue])
        {
            // Return a file path relative to 'path'
            NSRange range = [url.absoluteString rangeOfString:path];
            NSString *relativeFilePath = [url.absoluteString
                                          substringFromIndex:(range.location + range.length)];

            [files addObject:relativeFilePath];
        }
    }
    
    return files;
}

@end<|MERGE_RESOLUTION|>--- conflicted
+++ resolved
@@ -27,9 +27,6 @@
 
 #import "MXFileStoreMetaData.h"
 
-<<<<<<< HEAD
-NSUInteger const kMXFileVersion = 36;
-=======
 #import "MXEnumConstants.h"
 
 #ifdef MX_GA
@@ -38,8 +35,7 @@
 #import "GAIDictionaryBuilder.h"
 #endif
 
-NSUInteger const kMXFileVersion = 35;
->>>>>>> 12a36ed1
+NSUInteger const kMXFileVersion = 36;
 
 NSString *const kMXFileStoreFolder = @"MXFileStore";
 NSString *const kMXFileStoreMedaDataFile = @"MXFileStore";
