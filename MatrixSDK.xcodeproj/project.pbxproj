// !$*UTF8*$!
{
	archiveVersion = 1;
	classes = {
	};
	objectVersion = 46;
	objects = {

/* Begin PBXBuildFile section */
		320BBF3C1D6C7D9D0079890E /* MXEventsEnumerator.h in Headers */ = {isa = PBXBuildFile; fileRef = 320BBF3B1D6C7D9D0079890E /* MXEventsEnumerator.h */; settings = {ATTRIBUTES = (Public, ); }; };
		320BBF411D6C81550079890E /* MXEventsByTypesEnumeratorOnArray.m in Sources */ = {isa = PBXBuildFile; fileRef = 320BBF3D1D6C81550079890E /* MXEventsByTypesEnumeratorOnArray.m */; };
		320BBF421D6C81550079890E /* MXEventsByTypesEnumeratorOnArray.h in Headers */ = {isa = PBXBuildFile; fileRef = 320BBF3E1D6C81550079890E /* MXEventsByTypesEnumeratorOnArray.h */; settings = {ATTRIBUTES = (Public, ); }; };
		320BBF431D6C81550079890E /* MXEventsEnumeratorOnArray.h in Headers */ = {isa = PBXBuildFile; fileRef = 320BBF3F1D6C81550079890E /* MXEventsEnumeratorOnArray.h */; settings = {ATTRIBUTES = (Public, ); }; };
		320BBF441D6C81550079890E /* MXEventsEnumeratorOnArray.m in Sources */ = {isa = PBXBuildFile; fileRef = 320BBF401D6C81550079890E /* MXEventsEnumeratorOnArray.m */; };
		320DFDDB19DD99B60068622A /* MXRoom.h in Headers */ = {isa = PBXBuildFile; fileRef = 320DFDCA19DD99B60068622A /* MXRoom.h */; settings = {ATTRIBUTES = (Public, ); }; };
		320DFDDC19DD99B60068622A /* MXRoom.m in Sources */ = {isa = PBXBuildFile; fileRef = 320DFDCB19DD99B60068622A /* MXRoom.m */; };
		320DFDE019DD99B60068622A /* MXSession.h in Headers */ = {isa = PBXBuildFile; fileRef = 320DFDD019DD99B60068622A /* MXSession.h */; settings = {ATTRIBUTES = (Public, ); }; };
		320DFDE119DD99B60068622A /* MXSession.m in Sources */ = {isa = PBXBuildFile; fileRef = 320DFDD119DD99B60068622A /* MXSession.m */; };
		320DFDE219DD99B60068622A /* MXError.h in Headers */ = {isa = PBXBuildFile; fileRef = 320DFDD219DD99B60068622A /* MXError.h */; settings = {ATTRIBUTES = (Public, ); }; };
		320DFDE319DD99B60068622A /* MXError.m in Sources */ = {isa = PBXBuildFile; fileRef = 320DFDD319DD99B60068622A /* MXError.m */; };
		320DFDE419DD99B60068622A /* MXRestClient.h in Headers */ = {isa = PBXBuildFile; fileRef = 320DFDD419DD99B60068622A /* MXRestClient.h */; settings = {ATTRIBUTES = (Public, ); }; };
		320DFDE519DD99B60068622A /* MXRestClient.m in Sources */ = {isa = PBXBuildFile; fileRef = 320DFDD519DD99B60068622A /* MXRestClient.m */; };
		320DFDE619DD99B60068622A /* MXHTTPClient.h in Headers */ = {isa = PBXBuildFile; fileRef = 320DFDD719DD99B60068622A /* MXHTTPClient.h */; settings = {ATTRIBUTES = (Public, ); }; };
		320DFDE719DD99B60068622A /* MXHTTPClient.m in Sources */ = {isa = PBXBuildFile; fileRef = 320DFDD819DD99B60068622A /* MXHTTPClient.m */; };
		32114A7F1A24E15500FF2EC4 /* MXMyUserTests.m in Sources */ = {isa = PBXBuildFile; fileRef = 32114A7E1A24E15500FF2EC4 /* MXMyUserTests.m */; };
		32114A851A262CE000FF2EC4 /* MXStore.h in Headers */ = {isa = PBXBuildFile; fileRef = 32114A841A262CE000FF2EC4 /* MXStore.h */; settings = {ATTRIBUTES = (Public, ); }; };
		32114A8F1A262ECB00FF2EC4 /* MXNoStore.h in Headers */ = {isa = PBXBuildFile; fileRef = 32114A8D1A262ECB00FF2EC4 /* MXNoStore.h */; settings = {ATTRIBUTES = (Public, ); }; };
		32114A901A262ECB00FF2EC4 /* MXNoStore.m in Sources */ = {isa = PBXBuildFile; fileRef = 32114A8E1A262ECB00FF2EC4 /* MXNoStore.m */; };
		32169AA11BD4D0E30077868B /* MXCoreDataStore.xcdatamodeld in Sources */ = {isa = PBXBuildFile; fileRef = 32169A9F1BD4D0E30077868B /* MXCoreDataStore.xcdatamodeld */; };
		32169AA21BD4D1B00077868B /* MXCoreDataStore.xcdatamodeld in Sources */ = {isa = PBXBuildFile; fileRef = 32169A9F1BD4D0E30077868B /* MXCoreDataStore.xcdatamodeld */; };
		321809B919EEBF3000377451 /* MXEventTests.m in Sources */ = {isa = PBXBuildFile; fileRef = 321809B819EEBF3000377451 /* MXEventTests.m */; };
		3220093819EFA4C9008DE41D /* MXEventListener.h in Headers */ = {isa = PBXBuildFile; fileRef = 3220093619EFA4C9008DE41D /* MXEventListener.h */; settings = {ATTRIBUTES = (Public, ); }; };
		3220093919EFA4C9008DE41D /* MXEventListener.m in Sources */ = {isa = PBXBuildFile; fileRef = 3220093719EFA4C9008DE41D /* MXEventListener.m */; };
		3220094519EFBF30008DE41D /* MXSessionEventListener.h in Headers */ = {isa = PBXBuildFile; fileRef = 3220094319EFBF30008DE41D /* MXSessionEventListener.h */; settings = {ATTRIBUTES = (Public, ); }; };
		3220094619EFBF30008DE41D /* MXSessionEventListener.m in Sources */ = {isa = PBXBuildFile; fileRef = 3220094419EFBF30008DE41D /* MXSessionEventListener.m */; };
		322360521A8E610500A3CA81 /* MXPushRuleDisplayNameCondtionChecker.h in Headers */ = {isa = PBXBuildFile; fileRef = 322360501A8E610500A3CA81 /* MXPushRuleDisplayNameCondtionChecker.h */; };
		322360531A8E610500A3CA81 /* MXPushRuleDisplayNameCondtionChecker.m in Sources */ = {isa = PBXBuildFile; fileRef = 322360511A8E610500A3CA81 /* MXPushRuleDisplayNameCondtionChecker.m */; };
		3226DC3819DEED3B00866530 /* MatrixSDK.framework in Frameworks */ = {isa = PBXBuildFile; fileRef = 32C6F92D19DD814400EA4E9C /* MatrixSDK.framework */; };
		322A51B61D9AB15900C8536D /* MXCrypto.h in Headers */ = {isa = PBXBuildFile; fileRef = 322A51B41D9AB15900C8536D /* MXCrypto.h */; settings = {ATTRIBUTES = (Public, ); }; };
		322A51B71D9AB15900C8536D /* MXCrypto.m in Sources */ = {isa = PBXBuildFile; fileRef = 322A51B51D9AB15900C8536D /* MXCrypto.m */; };
		322A51C31D9AC8FE00C8536D /* MXCryptoAlgorithms.h in Headers */ = {isa = PBXBuildFile; fileRef = 322A51C11D9AC8FE00C8536D /* MXCryptoAlgorithms.h */; };
		322A51C41D9AC8FE00C8536D /* MXCryptoAlgorithms.m in Sources */ = {isa = PBXBuildFile; fileRef = 322A51C21D9AC8FE00C8536D /* MXCryptoAlgorithms.m */; };
		322A51C71D9BBD3C00C8536D /* MXOlmDevice.h in Headers */ = {isa = PBXBuildFile; fileRef = 322A51C51D9BBD3C00C8536D /* MXOlmDevice.h */; };
		322A51C81D9BBD3C00C8536D /* MXOlmDevice.m in Sources */ = {isa = PBXBuildFile; fileRef = 322A51C61D9BBD3C00C8536D /* MXOlmDevice.m */; };
		322A51D81D9E846800C8536D /* MXCryptoTests.m in Sources */ = {isa = PBXBuildFile; fileRef = 322A51D71D9E846800C8536D /* MXCryptoTests.m */; };
<<<<<<< HEAD
		3233606F1A403A0D0071A488 /* MXFileStore.h in Headers */ = {isa = PBXBuildFile; fileRef = 3233606D1A403A0D0071A488 /* MXFileStore.h */; settings = {ATTRIBUTES = (Public, ); }; };
=======
		32322A481E57264E005DD155 /* MXSelfSignedHomeserverTests.m in Sources */ = {isa = PBXBuildFile; fileRef = 32322A471E57264E005DD155 /* MXSelfSignedHomeserverTests.m */; };
		32322A4B1E575F65005DD155 /* MXAllowedCertificates.h in Headers */ = {isa = PBXBuildFile; fileRef = 32322A491E575F65005DD155 /* MXAllowedCertificates.h */; };
		32322A4C1E575F65005DD155 /* MXAllowedCertificates.m in Sources */ = {isa = PBXBuildFile; fileRef = 32322A4A1E575F65005DD155 /* MXAllowedCertificates.m */; };
		3233606F1A403A0D0071A488 /* MXFileStore.h in Headers */ = {isa = PBXBuildFile; fileRef = 3233606D1A403A0D0071A488 /* MXFileStore.h */; };
>>>>>>> d45fa672
		323360701A403A0D0071A488 /* MXFileStore.m in Sources */ = {isa = PBXBuildFile; fileRef = 3233606E1A403A0D0071A488 /* MXFileStore.m */; };
		323B2ACF1BCD3EF000B11F34 /* MXCoreDataStore.h in Headers */ = {isa = PBXBuildFile; fileRef = 323B2ACB1BCD3EF000B11F34 /* MXCoreDataStore.h */; settings = {ATTRIBUTES = (Public, ); }; };
		323B2AD01BCD3EF000B11F34 /* MXCoreDataStore.m in Sources */ = {isa = PBXBuildFile; fileRef = 323B2ACC1BCD3EF000B11F34 /* MXCoreDataStore.m */; };
		323B2AD31BCD3F1400B11F34 /* MXStoreCoreDataStoreTests.m in Sources */ = {isa = PBXBuildFile; fileRef = 323B2AD21BCD3F1400B11F34 /* MXStoreCoreDataStoreTests.m */; };
		323B2ADF1BCD4CB600B11F34 /* MXCoreDataAccount+CoreDataProperties.h in Headers */ = {isa = PBXBuildFile; fileRef = 323B2ADB1BCD4CB600B11F34 /* MXCoreDataAccount+CoreDataProperties.h */; };
		323B2AE01BCD4CB600B11F34 /* MXCoreDataAccount+CoreDataProperties.m in Sources */ = {isa = PBXBuildFile; fileRef = 323B2ADC1BCD4CB600B11F34 /* MXCoreDataAccount+CoreDataProperties.m */; };
		323B2AE11BCD4CB600B11F34 /* MXCoreDataAccount.h in Headers */ = {isa = PBXBuildFile; fileRef = 323B2ADD1BCD4CB600B11F34 /* MXCoreDataAccount.h */; };
		323B2AE21BCD4CB600B11F34 /* MXCoreDataAccount.m in Sources */ = {isa = PBXBuildFile; fileRef = 323B2ADE1BCD4CB600B11F34 /* MXCoreDataAccount.m */; };
		323B2AF61BCE8AC800B11F34 /* MXCoreDataRoom+CoreDataProperties.h in Headers */ = {isa = PBXBuildFile; fileRef = 323B2AF21BCE8AC800B11F34 /* MXCoreDataRoom+CoreDataProperties.h */; };
		323B2AF71BCE8AC800B11F34 /* MXCoreDataRoom+CoreDataProperties.m in Sources */ = {isa = PBXBuildFile; fileRef = 323B2AF31BCE8AC800B11F34 /* MXCoreDataRoom+CoreDataProperties.m */; };
		323B2AF81BCE8AC800B11F34 /* MXCoreDataRoom.h in Headers */ = {isa = PBXBuildFile; fileRef = 323B2AF41BCE8AC800B11F34 /* MXCoreDataRoom.h */; };
		323B2AF91BCE8AC900B11F34 /* MXCoreDataRoom.m in Sources */ = {isa = PBXBuildFile; fileRef = 323B2AF51BCE8AC800B11F34 /* MXCoreDataRoom.m */; };
		323B2AFE1BCE9B6700B11F34 /* MXCoreDataEvent+CoreDataProperties.h in Headers */ = {isa = PBXBuildFile; fileRef = 323B2AFA1BCE9B6700B11F34 /* MXCoreDataEvent+CoreDataProperties.h */; };
		323B2AFF1BCE9B6700B11F34 /* MXCoreDataEvent+CoreDataProperties.m in Sources */ = {isa = PBXBuildFile; fileRef = 323B2AFB1BCE9B6700B11F34 /* MXCoreDataEvent+CoreDataProperties.m */; };
		323B2B001BCE9B6700B11F34 /* MXCoreDataEvent.h in Headers */ = {isa = PBXBuildFile; fileRef = 323B2AFC1BCE9B6700B11F34 /* MXCoreDataEvent.h */; };
		323B2B011BCE9B6700B11F34 /* MXCoreDataEvent.m in Sources */ = {isa = PBXBuildFile; fileRef = 323B2AFD1BCE9B6700B11F34 /* MXCoreDataEvent.m */; };
		323C5A081A70E53500FB0549 /* MXToolsTests.m in Sources */ = {isa = PBXBuildFile; fileRef = 323C5A071A70E53500FB0549 /* MXToolsTests.m */; };
		323D299A1D426F7000A80BE4 /* MXJingleVideoView.h in Headers */ = {isa = PBXBuildFile; fileRef = 323D29981D426F7000A80BE4 /* MXJingleVideoView.h */; };
		323D299B1D426F7000A80BE4 /* MXJingleVideoView.m in Sources */ = {isa = PBXBuildFile; fileRef = 323D29991D426F7000A80BE4 /* MXJingleVideoView.m */; };
		323E0C571A2F6E7D00A31D73 /* MXRoomPowerLevels.h in Headers */ = {isa = PBXBuildFile; fileRef = 323E0C551A2F6E7D00A31D73 /* MXRoomPowerLevels.h */; settings = {ATTRIBUTES = (Public, ); }; };
		323E0C581A2F6E7D00A31D73 /* MXRoomPowerLevels.m in Sources */ = {isa = PBXBuildFile; fileRef = 323E0C561A2F6E7D00A31D73 /* MXRoomPowerLevels.m */; };
		323E0C5B1A306D7A00A31D73 /* MXEvent.h in Headers */ = {isa = PBXBuildFile; fileRef = 323E0C591A306D7A00A31D73 /* MXEvent.h */; settings = {ATTRIBUTES = (Public, ); }; };
		323E0C5C1A306D7A00A31D73 /* MXEvent.m in Sources */ = {isa = PBXBuildFile; fileRef = 323E0C5A1A306D7A00A31D73 /* MXEvent.m */; };
		323EF7471C7CB4C7000DC98C /* MXEventTimelineTests.m in Sources */ = {isa = PBXBuildFile; fileRef = 323EF7461C7CB4C7000DC98C /* MXEventTimelineTests.m */; };
		324095221AFA432F00D81C97 /* MXCallStackCall.h in Headers */ = {isa = PBXBuildFile; fileRef = 3240951E1AFA432F00D81C97 /* MXCallStackCall.h */; settings = {ATTRIBUTES = (Public, ); }; };
		3245A7501AF7B2930001D8A7 /* MXCall.h in Headers */ = {isa = PBXBuildFile; fileRef = 3245A74C1AF7B2930001D8A7 /* MXCall.h */; settings = {ATTRIBUTES = (Public, ); }; };
		3245A7511AF7B2930001D8A7 /* MXCall.m in Sources */ = {isa = PBXBuildFile; fileRef = 3245A74D1AF7B2930001D8A7 /* MXCall.m */; };
		3245A7521AF7B2930001D8A7 /* MXCallManager.h in Headers */ = {isa = PBXBuildFile; fileRef = 3245A74E1AF7B2930001D8A7 /* MXCallManager.h */; settings = {ATTRIBUTES = (Public, ); }; };
		3245A7531AF7B2930001D8A7 /* MXCallManager.m in Sources */ = {isa = PBXBuildFile; fileRef = 3245A74F1AF7B2930001D8A7 /* MXCallManager.m */; };
		3246BDC51A1A0789000A7D62 /* MXRoomStateDynamicTests.m in Sources */ = {isa = PBXBuildFile; fileRef = 3246BDC41A1A0789000A7D62 /* MXRoomStateDynamicTests.m */; };
		32481A841C03572900782AD3 /* MXRoomAccountData.h in Headers */ = {isa = PBXBuildFile; fileRef = 32481A821C03572900782AD3 /* MXRoomAccountData.h */; settings = {ATTRIBUTES = (Public, ); }; };
		32481A851C03572900782AD3 /* MXRoomAccountData.m in Sources */ = {isa = PBXBuildFile; fileRef = 32481A831C03572900782AD3 /* MXRoomAccountData.m */; };
		324BE45B1E3FA7A8008D99D4 /* MXMegolmExportEncryptionTest.m in Sources */ = {isa = PBXBuildFile; fileRef = 324BE45A1E3FA7A8008D99D4 /* MXMegolmExportEncryptionTest.m */; };
		324BE4681E3FADB1008D99D4 /* MXMegolmExportEncryption.h in Headers */ = {isa = PBXBuildFile; fileRef = 324BE4661E3FADB1008D99D4 /* MXMegolmExportEncryption.h */; settings = {ATTRIBUTES = (Public, ); }; };
		324BE4691E3FADB1008D99D4 /* MXMegolmExportEncryption.m in Sources */ = {isa = PBXBuildFile; fileRef = 324BE4671E3FADB1008D99D4 /* MXMegolmExportEncryption.m */; };
		324BE46C1E422766008D99D4 /* MXMegolmSessionData.h in Headers */ = {isa = PBXBuildFile; fileRef = 324BE46A1E422766008D99D4 /* MXMegolmSessionData.h */; };
		324BE46D1E422766008D99D4 /* MXMegolmSessionData.m in Sources */ = {isa = PBXBuildFile; fileRef = 324BE46B1E422766008D99D4 /* MXMegolmSessionData.m */; };
		325653831A2E14ED00CC0423 /* MXStoreTests.m in Sources */ = {isa = PBXBuildFile; fileRef = 325653821A2E14ED00CC0423 /* MXStoreTests.m */; };
		3256E3811DCB91EB003C9718 /* MXCryptoConstants.h in Headers */ = {isa = PBXBuildFile; fileRef = 3256E37F1DCB91EB003C9718 /* MXCryptoConstants.h */; settings = {ATTRIBUTES = (Public, ); }; };
		3256E3821DCB91EB003C9718 /* MXCryptoConstants.m in Sources */ = {isa = PBXBuildFile; fileRef = 3256E3801DCB91EB003C9718 /* MXCryptoConstants.m */; };
		3259CD531DF860C300186944 /* MXRealmCryptoStore.h in Headers */ = {isa = PBXBuildFile; fileRef = 3259CD511DF860C300186944 /* MXRealmCryptoStore.h */; };
		3259CD541DF860C300186944 /* MXRealmCryptoStore.m in Sources */ = {isa = PBXBuildFile; fileRef = 3259CD521DF860C300186944 /* MXRealmCryptoStore.m */; };
		325D1C261DFECE0D0070B8BF /* MXCrypto_Private.h in Headers */ = {isa = PBXBuildFile; fileRef = 325D1C251DFECE0D0070B8BF /* MXCrypto_Private.h */; };
		326056851C76FDF2009D44AD /* MXEventTimeline.h in Headers */ = {isa = PBXBuildFile; fileRef = 326056831C76FDF1009D44AD /* MXEventTimeline.h */; settings = {ATTRIBUTES = (Public, ); }; };
		326056861C76FDF2009D44AD /* MXEventTimeline.m in Sources */ = {isa = PBXBuildFile; fileRef = 326056841C76FDF1009D44AD /* MXEventTimeline.m */; };
		3264DB911CEC528D00B99881 /* MXAccountData.h in Headers */ = {isa = PBXBuildFile; fileRef = 3264DB8F1CEC528D00B99881 /* MXAccountData.h */; };
		3264DB921CEC528D00B99881 /* MXAccountData.m in Sources */ = {isa = PBXBuildFile; fileRef = 3264DB901CEC528D00B99881 /* MXAccountData.m */; };
		3264DB941CECA72900B99881 /* MXAccountDataTests.m in Sources */ = {isa = PBXBuildFile; fileRef = 3264DB931CECA72900B99881 /* MXAccountDataTests.m */; };
		3264E2A21BDF8D1500F89A86 /* MXCoreDataRoomState.h in Headers */ = {isa = PBXBuildFile; fileRef = 3264E29E1BDF8D1500F89A86 /* MXCoreDataRoomState.h */; };
		3264E2A31BDF8D1500F89A86 /* MXCoreDataRoomState.m in Sources */ = {isa = PBXBuildFile; fileRef = 3264E29F1BDF8D1500F89A86 /* MXCoreDataRoomState.m */; };
		3264E2A41BDF8D1500F89A86 /* MXCoreDataRoomState+CoreDataProperties.h in Headers */ = {isa = PBXBuildFile; fileRef = 3264E2A01BDF8D1500F89A86 /* MXCoreDataRoomState+CoreDataProperties.h */; };
		3264E2A51BDF8D1500F89A86 /* MXCoreDataRoomState+CoreDataProperties.m in Sources */ = {isa = PBXBuildFile; fileRef = 3264E2A11BDF8D1500F89A86 /* MXCoreDataRoomState+CoreDataProperties.m */; };
		3265CB381A14C43E00E24B2F /* MXRoomState.h in Headers */ = {isa = PBXBuildFile; fileRef = 3265CB361A14C43E00E24B2F /* MXRoomState.h */; settings = {ATTRIBUTES = (Public, ); }; };
		3265CB391A14C43E00E24B2F /* MXRoomState.m in Sources */ = {isa = PBXBuildFile; fileRef = 3265CB371A14C43E00E24B2F /* MXRoomState.m */; };
		3265CB3B1A151C3800E24B2F /* MXRoomStateTests.m in Sources */ = {isa = PBXBuildFile; fileRef = 3265CB3A1A151C3800E24B2F /* MXRoomStateTests.m */; };
		326D1EF51BFC79300030947B /* MXPushRuleTests.m in Sources */ = {isa = PBXBuildFile; fileRef = 326D1EF41BFC79300030947B /* MXPushRuleTests.m */; };
		327137241A24BDDE00DB6757 /* MXUserTests.m in Sources */ = {isa = PBXBuildFile; fileRef = 327137231A24BDDE00DB6757 /* MXUserTests.m */; };
		327137271A24D50A00DB6757 /* MXMyUser.h in Headers */ = {isa = PBXBuildFile; fileRef = 327137251A24D50A00DB6757 /* MXMyUser.h */; settings = {ATTRIBUTES = (Public, ); }; };
		327137281A24D50A00DB6757 /* MXMyUser.m in Sources */ = {isa = PBXBuildFile; fileRef = 327137261A24D50A00DB6757 /* MXMyUser.m */; };
		3271877B1DA7CAA60071C818 /* MXEncrypting.h in Headers */ = {isa = PBXBuildFile; fileRef = 3271877A1DA7CAA60071C818 /* MXEncrypting.h */; };
		3271877D1DA7CB2F0071C818 /* MXDecrypting.h in Headers */ = {isa = PBXBuildFile; fileRef = 3271877C1DA7CB2F0071C818 /* MXDecrypting.h */; };
		327187851DA7D0220071C818 /* MXOlmDecryption.h in Headers */ = {isa = PBXBuildFile; fileRef = 327187831DA7D0220071C818 /* MXOlmDecryption.h */; };
		327187861DA7D0220071C818 /* MXOlmDecryption.m in Sources */ = {isa = PBXBuildFile; fileRef = 327187841DA7D0220071C818 /* MXOlmDecryption.m */; };
		327187891DA7DCE50071C818 /* MXOlmEncryption.h in Headers */ = {isa = PBXBuildFile; fileRef = 327187871DA7DCE50071C818 /* MXOlmEncryption.h */; };
		3271878A1DA7DCE50071C818 /* MXOlmEncryption.m in Sources */ = {isa = PBXBuildFile; fileRef = 327187881DA7DCE50071C818 /* MXOlmEncryption.m */; };
		327E37B61A974F75007F026F /* MXLogger.h in Headers */ = {isa = PBXBuildFile; fileRef = 327E37B41A974F75007F026F /* MXLogger.h */; settings = {ATTRIBUTES = (Public, ); }; };
		327E37B71A974F75007F026F /* MXLogger.m in Sources */ = {isa = PBXBuildFile; fileRef = 327E37B51A974F75007F026F /* MXLogger.m */; };
		327E37B91A977810007F026F /* MXLoggerTests.m in Sources */ = {isa = PBXBuildFile; fileRef = 327E37B81A977810007F026F /* MXLoggerTests.m */; };
		327F8DB21C6112BA00581CA3 /* MXRoomThirdPartyInvite.h in Headers */ = {isa = PBXBuildFile; fileRef = 327F8DB01C6112BA00581CA3 /* MXRoomThirdPartyInvite.h */; settings = {ATTRIBUTES = (Public, ); }; };
		327F8DB31C6112BA00581CA3 /* MXRoomThirdPartyInvite.m in Sources */ = {isa = PBXBuildFile; fileRef = 327F8DB11C6112BA00581CA3 /* MXRoomThirdPartyInvite.m */; };
		3281E89E19E299C000976E1A /* MXErrorTests.m in Sources */ = {isa = PBXBuildFile; fileRef = 3281E89D19E299C000976E1A /* MXErrorTests.m */; };
		3281E8A019E2CC1200976E1A /* MXHTTPClientTests.m in Sources */ = {isa = PBXBuildFile; fileRef = 3281E89F19E2CC1200976E1A /* MXHTTPClientTests.m */; };
		3281E8A219E2DE4300976E1A /* MXSessionTests.m in Sources */ = {isa = PBXBuildFile; fileRef = 3281E8A119E2DE4300976E1A /* MXSessionTests.m */; };
		3281E8A819E41A2000976E1A /* MatrixSDKTestsData.m in Sources */ = {isa = PBXBuildFile; fileRef = 3281E8A719E41A2000976E1A /* MatrixSDKTestsData.m */; };
		3281E8B719E42DFE00976E1A /* MXJSONModel.h in Headers */ = {isa = PBXBuildFile; fileRef = 3281E8B319E42DFE00976E1A /* MXJSONModel.h */; settings = {ATTRIBUTES = (Public, ); }; };
		3281E8B819E42DFE00976E1A /* MXJSONModel.m in Sources */ = {isa = PBXBuildFile; fileRef = 3281E8B419E42DFE00976E1A /* MXJSONModel.m */; };
		3281E8B919E42DFE00976E1A /* MXJSONModels.h in Headers */ = {isa = PBXBuildFile; fileRef = 3281E8B519E42DFE00976E1A /* MXJSONModels.h */; settings = {ATTRIBUTES = (Public, ); }; };
		3281E8BA19E42DFE00976E1A /* MXJSONModels.m in Sources */ = {isa = PBXBuildFile; fileRef = 3281E8B619E42DFE00976E1A /* MXJSONModels.m */; };
		32832B5C1BCC048300241108 /* MXStoreFileStoreTests.m in Sources */ = {isa = PBXBuildFile; fileRef = 32832B581BCC048300241108 /* MXStoreFileStoreTests.m */; };
		32832B5D1BCC048300241108 /* MXStoreMemoryStoreTests.m in Sources */ = {isa = PBXBuildFile; fileRef = 32832B591BCC048300241108 /* MXStoreMemoryStoreTests.m */; };
		32832B5E1BCC048300241108 /* MXStoreNoStoreTests.m in Sources */ = {isa = PBXBuildFile; fileRef = 32832B5A1BCC048300241108 /* MXStoreNoStoreTests.m */; };
		3284A5A01DB7C00600A09972 /* MXCryptoStore.h in Headers */ = {isa = PBXBuildFile; fileRef = 3284A59D1DB7C00600A09972 /* MXCryptoStore.h */; };
		3284A5AC1DB7CFA800A09972 /* MXFileCryptoStore.h in Headers */ = {isa = PBXBuildFile; fileRef = 3284A5A81DB7CFA800A09972 /* MXFileCryptoStore.h */; };
		3284A5AD1DB7CFA800A09972 /* MXFileCryptoStore.m in Sources */ = {isa = PBXBuildFile; fileRef = 3284A5A91DB7CFA800A09972 /* MXFileCryptoStore.m */; };
		3284A5AE1DB7CFA800A09972 /* MXFileCryptoStoreMetaData.h in Headers */ = {isa = PBXBuildFile; fileRef = 3284A5AA1DB7CFA800A09972 /* MXFileCryptoStoreMetaData.h */; };
		3284A5AF1DB7CFA800A09972 /* MXFileCryptoStoreMetaData.m in Sources */ = {isa = PBXBuildFile; fileRef = 3284A5AB1DB7CFA800A09972 /* MXFileCryptoStoreMetaData.m */; };
		328DDEC11A07E57E008C7DC8 /* MXJSONModelTests.m in Sources */ = {isa = PBXBuildFile; fileRef = 328DDEC01A07E57E008C7DC8 /* MXJSONModelTests.m */; };
		3291D4D41A68FFEB00C3BA41 /* MXFileRoomStore.h in Headers */ = {isa = PBXBuildFile; fileRef = 3291D4D21A68FFEB00C3BA41 /* MXFileRoomStore.h */; };
		3291D4D51A68FFEB00C3BA41 /* MXFileRoomStore.m in Sources */ = {isa = PBXBuildFile; fileRef = 3291D4D31A68FFEB00C3BA41 /* MXFileRoomStore.m */; };
		329571931B0240CE00ABB3BA /* MXVoIPTests.m in Sources */ = {isa = PBXBuildFile; fileRef = 329571921B0240CE00ABB3BA /* MXVoIPTests.m */; };
		329571991B024D2B00ABB3BA /* MXMockCallStack.m in Sources */ = {isa = PBXBuildFile; fileRef = 329571961B024D2B00ABB3BA /* MXMockCallStack.m */; };
		3295719A1B024D2B00ABB3BA /* MXMockCallStackCall.m in Sources */ = {isa = PBXBuildFile; fileRef = 329571981B024D2B00ABB3BA /* MXMockCallStackCall.m */; };
		329B2ABF1D3FB01D002D546F /* MXJingleCallStack.h in Headers */ = {isa = PBXBuildFile; fileRef = 329B2ABB1D3FB01D002D546F /* MXJingleCallStack.h */; };
		329B2AC01D3FB01D002D546F /* MXJingleCallStack.m in Sources */ = {isa = PBXBuildFile; fileRef = 329B2ABC1D3FB01D002D546F /* MXJingleCallStack.m */; };
		329B2AC11D3FB01D002D546F /* MXJingleCallStackCall.h in Headers */ = {isa = PBXBuildFile; fileRef = 329B2ABD1D3FB01D002D546F /* MXJingleCallStackCall.h */; };
		329B2AC21D3FB01D002D546F /* MXJingleCallStackCall.m in Sources */ = {isa = PBXBuildFile; fileRef = 329B2ABE1D3FB01D002D546F /* MXJingleCallStackCall.m */; };
		329FB1751A0A3A1600A5E88E /* MXRoomMember.h in Headers */ = {isa = PBXBuildFile; fileRef = 329FB1731A0A3A1600A5E88E /* MXRoomMember.h */; settings = {ATTRIBUTES = (Public, ); }; };
		329FB1761A0A3A1600A5E88E /* MXRoomMember.m in Sources */ = {isa = PBXBuildFile; fileRef = 329FB1741A0A3A1600A5E88E /* MXRoomMember.m */; };
		329FB1791A0A74B100A5E88E /* MXTools.h in Headers */ = {isa = PBXBuildFile; fileRef = 329FB1771A0A74B100A5E88E /* MXTools.h */; settings = {ATTRIBUTES = (Public, ); }; };
		329FB17A1A0A74B100A5E88E /* MXTools.m in Sources */ = {isa = PBXBuildFile; fileRef = 329FB1781A0A74B100A5E88E /* MXTools.m */; };
		329FB17C1A0A963700A5E88E /* MXRoomMemberTests.m in Sources */ = {isa = PBXBuildFile; fileRef = 329FB17B1A0A963700A5E88E /* MXRoomMemberTests.m */; };
		329FB17F1A0B665800A5E88E /* MXUser.h in Headers */ = {isa = PBXBuildFile; fileRef = 329FB17D1A0B665800A5E88E /* MXUser.h */; settings = {ATTRIBUTES = (Public, ); }; };
		329FB1801A0B665800A5E88E /* MXUser.m in Sources */ = {isa = PBXBuildFile; fileRef = 329FB17E1A0B665800A5E88E /* MXUser.m */; };
		32A151261DABB0CB00400192 /* MXMegolmDecryption.h in Headers */ = {isa = PBXBuildFile; fileRef = 32A151241DABB0CB00400192 /* MXMegolmDecryption.h */; };
		32A151271DABB0CB00400192 /* MXMegolmDecryption.m in Sources */ = {isa = PBXBuildFile; fileRef = 32A151251DABB0CB00400192 /* MXMegolmDecryption.m */; };
		32A151391DAD292400400192 /* MXMegolmEncryption.h in Headers */ = {isa = PBXBuildFile; fileRef = 32A151371DAD292400400192 /* MXMegolmEncryption.h */; };
		32A1513A1DAD292400400192 /* MXMegolmEncryption.m in Sources */ = {isa = PBXBuildFile; fileRef = 32A151381DAD292400400192 /* MXMegolmEncryption.m */; };
		32A1513E1DAF768D00400192 /* MXOlmInboundGroupSession.h in Headers */ = {isa = PBXBuildFile; fileRef = 32A1513C1DAF768D00400192 /* MXOlmInboundGroupSession.h */; };
		32A1513F1DAF768D00400192 /* MXOlmInboundGroupSession.m in Sources */ = {isa = PBXBuildFile; fileRef = 32A1513D1DAF768D00400192 /* MXOlmInboundGroupSession.m */; };
		32A151461DAF7C0C00400192 /* MXDeviceInfo.h in Headers */ = {isa = PBXBuildFile; fileRef = 32A151401DAF7C0C00400192 /* MXDeviceInfo.h */; settings = {ATTRIBUTES = (Public, ); }; };
		32A151471DAF7C0C00400192 /* MXDeviceInfo.m in Sources */ = {isa = PBXBuildFile; fileRef = 32A151411DAF7C0C00400192 /* MXDeviceInfo.m */; };
		32A151481DAF7C0C00400192 /* MXKey.h in Headers */ = {isa = PBXBuildFile; fileRef = 32A151421DAF7C0C00400192 /* MXKey.h */; };
		32A151491DAF7C0C00400192 /* MXKey.m in Sources */ = {isa = PBXBuildFile; fileRef = 32A151431DAF7C0C00400192 /* MXKey.m */; };
		32A1514A1DAF7C0C00400192 /* MXUsersDevicesMap.h in Headers */ = {isa = PBXBuildFile; fileRef = 32A151441DAF7C0C00400192 /* MXUsersDevicesMap.h */; settings = {ATTRIBUTES = (Public, ); }; };
		32A1514B1DAF7C0C00400192 /* MXUsersDevicesMap.m in Sources */ = {isa = PBXBuildFile; fileRef = 32A151451DAF7C0C00400192 /* MXUsersDevicesMap.m */; };
		32A1514E1DAF897600400192 /* MXOlmSessionResult.h in Headers */ = {isa = PBXBuildFile; fileRef = 32A1514C1DAF897600400192 /* MXOlmSessionResult.h */; };
		32A1514F1DAF897600400192 /* MXOlmSessionResult.m in Sources */ = {isa = PBXBuildFile; fileRef = 32A1514D1DAF897600400192 /* MXOlmSessionResult.m */; };
		32A151521DAF8A7200400192 /* MXQueuedEncryption.h in Headers */ = {isa = PBXBuildFile; fileRef = 32A151501DAF8A7200400192 /* MXQueuedEncryption.h */; };
		32A151531DAF8A7200400192 /* MXQueuedEncryption.m in Sources */ = {isa = PBXBuildFile; fileRef = 32A151511DAF8A7200400192 /* MXQueuedEncryption.m */; };
		32A1515B1DB525DA00400192 /* NSObject+sortedKeys.h in Headers */ = {isa = PBXBuildFile; fileRef = 32A151591DB525DA00400192 /* NSObject+sortedKeys.h */; };
		32A1515C1DB525DA00400192 /* NSObject+sortedKeys.m in Sources */ = {isa = PBXBuildFile; fileRef = 32A1515A1DB525DA00400192 /* NSObject+sortedKeys.m */; };
		32A27D1F19EC335300BAFADE /* MXRoomTests.m in Sources */ = {isa = PBXBuildFile; fileRef = 32A27D1E19EC335300BAFADE /* MXRoomTests.m */; };
		32BED28F1B00A23F00E668FE /* MXCallStack.h in Headers */ = {isa = PBXBuildFile; fileRef = 32BED28E1B00A23F00E668FE /* MXCallStack.h */; settings = {ATTRIBUTES = (Public, ); }; };
		32C6F93319DD814400EA4E9C /* MatrixSDK.h in Headers */ = {isa = PBXBuildFile; fileRef = 32C6F93219DD814400EA4E9C /* MatrixSDK.h */; settings = {ATTRIBUTES = (Public, ); }; };
		32CAB1071A91EA34008C5BB9 /* MXPushRuleRoomMemberCountConditionChecker.h in Headers */ = {isa = PBXBuildFile; fileRef = 32CAB1051A91EA34008C5BB9 /* MXPushRuleRoomMemberCountConditionChecker.h */; };
		32CAB1081A91EA34008C5BB9 /* MXPushRuleRoomMemberCountConditionChecker.m in Sources */ = {isa = PBXBuildFile; fileRef = 32CAB1061A91EA34008C5BB9 /* MXPushRuleRoomMemberCountConditionChecker.m */; };
		32CAB10B1A925B41008C5BB9 /* MXHTTPOperation.h in Headers */ = {isa = PBXBuildFile; fileRef = 32CAB1091A925B41008C5BB9 /* MXHTTPOperation.h */; settings = {ATTRIBUTES = (Public, ); }; };
		32CAB10C1A925B41008C5BB9 /* MXHTTPOperation.m in Sources */ = {isa = PBXBuildFile; fileRef = 32CAB10A1A925B41008C5BB9 /* MXHTTPOperation.m */; };
		32CE6FB81A409B1F00317F1E /* MXFileStoreMetaData.h in Headers */ = {isa = PBXBuildFile; fileRef = 32CE6FB61A409B1F00317F1E /* MXFileStoreMetaData.h */; };
		32CE6FB91A409B1F00317F1E /* MXFileStoreMetaData.m in Sources */ = {isa = PBXBuildFile; fileRef = 32CE6FB71A409B1F00317F1E /* MXFileStoreMetaData.m */; };
		32D7767D1A27860600FC4AA2 /* MXMemoryStore.h in Headers */ = {isa = PBXBuildFile; fileRef = 32D7767B1A27860600FC4AA2 /* MXMemoryStore.h */; settings = {ATTRIBUTES = (Public, ); }; };
		32D7767E1A27860600FC4AA2 /* MXMemoryStore.m in Sources */ = {isa = PBXBuildFile; fileRef = 32D7767C1A27860600FC4AA2 /* MXMemoryStore.m */; };
		32D776811A27877300FC4AA2 /* MXMemoryRoomStore.h in Headers */ = {isa = PBXBuildFile; fileRef = 32D7767F1A27877300FC4AA2 /* MXMemoryRoomStore.h */; settings = {ATTRIBUTES = (Public, ); }; };
		32D776821A27877300FC4AA2 /* MXMemoryRoomStore.m in Sources */ = {isa = PBXBuildFile; fileRef = 32D776801A27877300FC4AA2 /* MXMemoryRoomStore.m */; };
		32D8CAC219DEE6ED002AF8A0 /* MXRestClientNoAuthAPITests.m in Sources */ = {isa = PBXBuildFile; fileRef = 32D8CAC119DEE6ED002AF8A0 /* MXRestClientNoAuthAPITests.m */; };
		32DC15CF1A8CF7AE006F9AD3 /* MXPushRuleConditionChecker.h in Headers */ = {isa = PBXBuildFile; fileRef = 32DC15CC1A8CF7AE006F9AD3 /* MXPushRuleConditionChecker.h */; settings = {ATTRIBUTES = (Public, ); }; };
		32DC15D01A8CF7AE006F9AD3 /* MXNotificationCenter.h in Headers */ = {isa = PBXBuildFile; fileRef = 32DC15CD1A8CF7AE006F9AD3 /* MXNotificationCenter.h */; settings = {ATTRIBUTES = (Public, ); }; };
		32DC15D11A8CF7AE006F9AD3 /* MXNotificationCenter.m in Sources */ = {isa = PBXBuildFile; fileRef = 32DC15CE1A8CF7AE006F9AD3 /* MXNotificationCenter.m */; };
		32DC15D41A8CF874006F9AD3 /* MXPushRuleEventMatchConditionChecker.h in Headers */ = {isa = PBXBuildFile; fileRef = 32DC15D21A8CF874006F9AD3 /* MXPushRuleEventMatchConditionChecker.h */; };
		32DC15D51A8CF874006F9AD3 /* MXPushRuleEventMatchConditionChecker.m in Sources */ = {isa = PBXBuildFile; fileRef = 32DC15D31A8CF874006F9AD3 /* MXPushRuleEventMatchConditionChecker.m */; };
		32DC15D71A8DFF0D006F9AD3 /* MXNotificationCenterTests.m in Sources */ = {isa = PBXBuildFile; fileRef = 32DC15D61A8DFF0D006F9AD3 /* MXNotificationCenterTests.m */; };
		32E226A61D06AC9F00E6CA54 /* MXPeekingRoom.h in Headers */ = {isa = PBXBuildFile; fileRef = 32E226A41D06AC9F00E6CA54 /* MXPeekingRoom.h */; settings = {ATTRIBUTES = (Public, ); }; };
		32E226A71D06AC9F00E6CA54 /* MXPeekingRoom.m in Sources */ = {isa = PBXBuildFile; fileRef = 32E226A51D06AC9F00E6CA54 /* MXPeekingRoom.m */; };
		32E226A91D081CE200E6CA54 /* MXPeekingRoomTests.m in Sources */ = {isa = PBXBuildFile; fileRef = 32E226A81D081CE200E6CA54 /* MXPeekingRoomTests.m */; };
		32F9FA7D1DBA0CF0009D98A6 /* MXDecryptionResult.h in Headers */ = {isa = PBXBuildFile; fileRef = 32F9FA7B1DBA0CF0009D98A6 /* MXDecryptionResult.h */; };
		32F9FA7E1DBA0CF0009D98A6 /* MXDecryptionResult.m in Sources */ = {isa = PBXBuildFile; fileRef = 32F9FA7C1DBA0CF0009D98A6 /* MXDecryptionResult.m */; };
		32FCAB4D19E578860049C555 /* MXRestClientTests.m in Sources */ = {isa = PBXBuildFile; fileRef = 32FCAB4C19E578860049C555 /* MXRestClientTests.m */; };
		32FE41361D0AB7070060835E /* MXEnumConstants.h in Headers */ = {isa = PBXBuildFile; fileRef = 32FE41341D0AB7070060835E /* MXEnumConstants.h */; settings = {ATTRIBUTES = (Public, ); }; };
		32FE41371D0AB7070060835E /* MXEnumConstants.m in Sources */ = {isa = PBXBuildFile; fileRef = 32FE41351D0AB7070060835E /* MXEnumConstants.m */; };
		71DE22E01BC7C51200284153 /* MXReceiptData.m in Sources */ = {isa = PBXBuildFile; fileRef = 71DE22DC1BC7C51200284153 /* MXReceiptData.m */; };
		71DE22E11BC7C51200284153 /* MXReceiptData.h in Headers */ = {isa = PBXBuildFile; fileRef = 71DE22DD1BC7C51200284153 /* MXReceiptData.h */; settings = {ATTRIBUTES = (Public, ); }; };
		A23A8594855481FEFA0E9A22 /* libPods-MatrixSDK.a in Frameworks */ = {isa = PBXBuildFile; fileRef = E1674C6FF8BBF074E7F76059 /* libPods-MatrixSDK.a */; };
		C60165371E3AA32500B92CFA /* MXRestClient.swift in Sources */ = {isa = PBXBuildFile; fileRef = C60165361E3AA32500B92CFA /* MXRestClient.swift */; };
		C60165381E3AA57900B92CFA /* MXSDKOptions.h in Headers */ = {isa = PBXBuildFile; fileRef = F0C34CB91C18C80000C36F09 /* MXSDKOptions.h */; settings = {ATTRIBUTES = (Public, ); }; };
		C6D5D6041E4F83C000706C0F /* MXResponse.swift in Sources */ = {isa = PBXBuildFile; fileRef = C6D5D6031E4F83C000706C0F /* MXResponse.swift */; };
		C6D5D6061E4FA26000706C0F /* MXJSONModels.swift in Sources */ = {isa = PBXBuildFile; fileRef = C6D5D6051E4FA25F00706C0F /* MXJSONModels.swift */; };
		C6D5D6081E4FA6A700706C0F /* MXEvent.swift in Sources */ = {isa = PBXBuildFile; fileRef = C6D5D6071E4FA6A700706C0F /* MXEvent.swift */; };
		C6D5D60A1E4FA74000706C0F /* MXEnumConstants.swift in Sources */ = {isa = PBXBuildFile; fileRef = C6D5D6091E4FA74000706C0F /* MXEnumConstants.swift */; };
		C6D5D60C1E4FA97C00706C0F /* MX3PID.swift in Sources */ = {isa = PBXBuildFile; fileRef = C6D5D60B1E4FA97C00706C0F /* MX3PID.swift */; };
		C6D5D60E1E4FBD2900706C0F /* MXSession.swift in Sources */ = {isa = PBXBuildFile; fileRef = C6D5D60D1E4FBD2900706C0F /* MXSession.swift */; };
		C6D5D6101E50F2C600706C0F /* MXEventTimeline.swift in Sources */ = {isa = PBXBuildFile; fileRef = C6D5D60F1E50F2C600706C0F /* MXEventTimeline.swift */; };
		D123DC2791F0EAF08F70C207 /* libPods-MatrixSDKTests.a in Frameworks */ = {isa = PBXBuildFile; fileRef = 3ABDD5D65684E6B7F52FB94E /* libPods-MatrixSDKTests.a */; };
		F03EF4FE1DF014D9009DF592 /* MXMediaLoader.h in Headers */ = {isa = PBXBuildFile; fileRef = F03EF4FA1DF014D9009DF592 /* MXMediaLoader.h */; settings = {ATTRIBUTES = (Public, ); }; };
		F03EF4FF1DF014D9009DF592 /* MXMediaLoader.m in Sources */ = {isa = PBXBuildFile; fileRef = F03EF4FB1DF014D9009DF592 /* MXMediaLoader.m */; };
		F03EF5001DF014D9009DF592 /* MXMediaManager.h in Headers */ = {isa = PBXBuildFile; fileRef = F03EF4FC1DF014D9009DF592 /* MXMediaManager.h */; settings = {ATTRIBUTES = (Public, ); }; };
		F03EF5011DF014D9009DF592 /* MXMediaManager.m in Sources */ = {isa = PBXBuildFile; fileRef = F03EF4FD1DF014D9009DF592 /* MXMediaManager.m */; };
		F03EF5041DF01596009DF592 /* MXLRUCache.h in Headers */ = {isa = PBXBuildFile; fileRef = F03EF5021DF01596009DF592 /* MXLRUCache.h */; settings = {ATTRIBUTES = (Public, ); }; };
		F03EF5051DF01596009DF592 /* MXLRUCache.m in Sources */ = {isa = PBXBuildFile; fileRef = F03EF5031DF01596009DF592 /* MXLRUCache.m */; };
		F03EF5081DF071D5009DF592 /* MXEncryptedAttachments.h in Headers */ = {isa = PBXBuildFile; fileRef = F03EF5061DF071D5009DF592 /* MXEncryptedAttachments.h */; };
		F03EF5091DF071D5009DF592 /* MXEncryptedAttachments.m in Sources */ = {isa = PBXBuildFile; fileRef = F03EF5071DF071D5009DF592 /* MXEncryptedAttachments.m */; };
		F082946D1DB66C3D00CEAB63 /* MXInvite3PID.h in Headers */ = {isa = PBXBuildFile; fileRef = F082946B1DB66C3D00CEAB63 /* MXInvite3PID.h */; settings = {ATTRIBUTES = (Public, ); }; };
		F082946E1DB66C3D00CEAB63 /* MXInvite3PID.m in Sources */ = {isa = PBXBuildFile; fileRef = F082946C1DB66C3D00CEAB63 /* MXInvite3PID.m */; };
		F08B8D5C1E014711006171A8 /* NSData+MatrixSDK.h in Headers */ = {isa = PBXBuildFile; fileRef = F08B8D5A1E014711006171A8 /* NSData+MatrixSDK.h */; settings = {ATTRIBUTES = (Public, ); }; };
		F08B8D5D1E014711006171A8 /* NSData+MatrixSDK.m in Sources */ = {isa = PBXBuildFile; fileRef = F08B8D5B1E014711006171A8 /* NSData+MatrixSDK.m */; };
		F0AC734E1DA4F53B0011DAEE /* MXRoomEventFilter.h in Headers */ = {isa = PBXBuildFile; fileRef = F0AC734C1DA4F53B0011DAEE /* MXRoomEventFilter.h */; settings = {ATTRIBUTES = (Public, ); }; };
		F0AC734F1DA4F53B0011DAEE /* MXRoomEventFilter.m in Sources */ = {isa = PBXBuildFile; fileRef = F0AC734D1DA4F53B0011DAEE /* MXRoomEventFilter.m */; };
		F0C34CBB1C18C93700C36F09 /* MXSDKOptions.m in Sources */ = {isa = PBXBuildFile; fileRef = F0C34CBA1C18C93700C36F09 /* MXSDKOptions.m */; };
/* End PBXBuildFile section */

/* Begin PBXContainerItemProxy section */
		3226DC3619DEED2100866530 /* PBXContainerItemProxy */ = {
			isa = PBXContainerItemProxy;
			containerPortal = 32C6F92419DD814400EA4E9C /* Project object */;
			proxyType = 1;
			remoteGlobalIDString = 32C6F92C19DD814400EA4E9C;
			remoteInfo = MatrixSDK;
		};
/* End PBXContainerItemProxy section */

/* Begin PBXCopyFilesBuildPhase section */
		323B2ADA1BCD47F000B11F34 /* CopyFiles */ = {
			isa = PBXCopyFilesBuildPhase;
			buildActionMask = 2147483647;
			dstPath = "";
			dstSubfolderSpec = 7;
			files = (
			);
			runOnlyForDeploymentPostprocessing = 0;
		};
/* End PBXCopyFilesBuildPhase section */

/* Begin PBXFileReference section */
		0BCFBADF157F3C8C43112BD6 /* Pods-MatrixSDKTests.release.xcconfig */ = {isa = PBXFileReference; includeInIndex = 1; lastKnownFileType = text.xcconfig; name = "Pods-MatrixSDKTests.release.xcconfig"; path = "Pods/Target Support Files/Pods-MatrixSDKTests/Pods-MatrixSDKTests.release.xcconfig"; sourceTree = "<group>"; };
		2BF02FACC417CA3368671024 /* Pods-MatrixSDK.debug.xcconfig */ = {isa = PBXFileReference; includeInIndex = 1; lastKnownFileType = text.xcconfig; name = "Pods-MatrixSDK.debug.xcconfig"; path = "Pods/Target Support Files/Pods-MatrixSDK/Pods-MatrixSDK.debug.xcconfig"; sourceTree = "<group>"; };
		320BBF3B1D6C7D9D0079890E /* MXEventsEnumerator.h */ = {isa = PBXFileReference; fileEncoding = 4; lastKnownFileType = sourcecode.c.h; path = MXEventsEnumerator.h; sourceTree = "<group>"; };
		320BBF3D1D6C81550079890E /* MXEventsByTypesEnumeratorOnArray.m */ = {isa = PBXFileReference; fileEncoding = 4; lastKnownFileType = sourcecode.c.objc; path = MXEventsByTypesEnumeratorOnArray.m; sourceTree = "<group>"; };
		320BBF3E1D6C81550079890E /* MXEventsByTypesEnumeratorOnArray.h */ = {isa = PBXFileReference; fileEncoding = 4; lastKnownFileType = sourcecode.c.h; path = MXEventsByTypesEnumeratorOnArray.h; sourceTree = "<group>"; };
		320BBF3F1D6C81550079890E /* MXEventsEnumeratorOnArray.h */ = {isa = PBXFileReference; fileEncoding = 4; lastKnownFileType = sourcecode.c.h; path = MXEventsEnumeratorOnArray.h; sourceTree = "<group>"; };
		320BBF401D6C81550079890E /* MXEventsEnumeratorOnArray.m */ = {isa = PBXFileReference; fileEncoding = 4; lastKnownFileType = sourcecode.c.objc; path = MXEventsEnumeratorOnArray.m; sourceTree = "<group>"; };
		320DFDCA19DD99B60068622A /* MXRoom.h */ = {isa = PBXFileReference; fileEncoding = 4; lastKnownFileType = sourcecode.c.h; path = MXRoom.h; sourceTree = "<group>"; };
		320DFDCB19DD99B60068622A /* MXRoom.m */ = {isa = PBXFileReference; fileEncoding = 4; lastKnownFileType = sourcecode.c.objc; lineEnding = 0; path = MXRoom.m; sourceTree = "<group>"; };
		320DFDD019DD99B60068622A /* MXSession.h */ = {isa = PBXFileReference; fileEncoding = 4; lastKnownFileType = sourcecode.c.h; lineEnding = 0; path = MXSession.h; sourceTree = "<group>"; };
		320DFDD119DD99B60068622A /* MXSession.m */ = {isa = PBXFileReference; fileEncoding = 4; lastKnownFileType = sourcecode.c.objc; path = MXSession.m; sourceTree = "<group>"; };
		320DFDD219DD99B60068622A /* MXError.h */ = {isa = PBXFileReference; fileEncoding = 4; lastKnownFileType = sourcecode.c.h; path = MXError.h; sourceTree = "<group>"; };
		320DFDD319DD99B60068622A /* MXError.m */ = {isa = PBXFileReference; fileEncoding = 4; lastKnownFileType = sourcecode.c.objc; path = MXError.m; sourceTree = "<group>"; };
		320DFDD419DD99B60068622A /* MXRestClient.h */ = {isa = PBXFileReference; fileEncoding = 4; lastKnownFileType = sourcecode.c.h; path = MXRestClient.h; sourceTree = "<group>"; };
		320DFDD519DD99B60068622A /* MXRestClient.m */ = {isa = PBXFileReference; fileEncoding = 4; lastKnownFileType = sourcecode.c.objc; lineEnding = 0; path = MXRestClient.m; sourceTree = "<group>"; };
		320DFDD719DD99B60068622A /* MXHTTPClient.h */ = {isa = PBXFileReference; fileEncoding = 4; lastKnownFileType = sourcecode.c.h; path = MXHTTPClient.h; sourceTree = "<group>"; };
		320DFDD819DD99B60068622A /* MXHTTPClient.m */ = {isa = PBXFileReference; fileEncoding = 4; lastKnownFileType = sourcecode.c.objc; path = MXHTTPClient.m; sourceTree = "<group>"; };
		32114A7E1A24E15500FF2EC4 /* MXMyUserTests.m */ = {isa = PBXFileReference; fileEncoding = 4; lastKnownFileType = sourcecode.c.objc; path = MXMyUserTests.m; sourceTree = "<group>"; };
		32114A841A262CE000FF2EC4 /* MXStore.h */ = {isa = PBXFileReference; fileEncoding = 4; lastKnownFileType = sourcecode.c.h; path = MXStore.h; sourceTree = "<group>"; };
		32114A8D1A262ECB00FF2EC4 /* MXNoStore.h */ = {isa = PBXFileReference; fileEncoding = 4; lastKnownFileType = sourcecode.c.h; path = MXNoStore.h; sourceTree = "<group>"; };
		32114A8E1A262ECB00FF2EC4 /* MXNoStore.m */ = {isa = PBXFileReference; fileEncoding = 4; lastKnownFileType = sourcecode.c.objc; path = MXNoStore.m; sourceTree = "<group>"; };
		32169AA01BD4D0E30077868B /* MXCoreDataStore.xcdatamodel */ = {isa = PBXFileReference; lastKnownFileType = wrapper.xcdatamodel; path = MXCoreDataStore.xcdatamodel; sourceTree = "<group>"; };
		321809B819EEBF3000377451 /* MXEventTests.m */ = {isa = PBXFileReference; fileEncoding = 4; lastKnownFileType = sourcecode.c.objc; lineEnding = 0; path = MXEventTests.m; sourceTree = "<group>"; xcLanguageSpecificationIdentifier = xcode.lang.objc; };
		3220093619EFA4C9008DE41D /* MXEventListener.h */ = {isa = PBXFileReference; fileEncoding = 4; lastKnownFileType = sourcecode.c.h; path = MXEventListener.h; sourceTree = "<group>"; };
		3220093719EFA4C9008DE41D /* MXEventListener.m */ = {isa = PBXFileReference; fileEncoding = 4; lastKnownFileType = sourcecode.c.objc; path = MXEventListener.m; sourceTree = "<group>"; };
		3220094319EFBF30008DE41D /* MXSessionEventListener.h */ = {isa = PBXFileReference; fileEncoding = 4; lastKnownFileType = sourcecode.c.h; path = MXSessionEventListener.h; sourceTree = "<group>"; };
		3220094419EFBF30008DE41D /* MXSessionEventListener.m */ = {isa = PBXFileReference; fileEncoding = 4; lastKnownFileType = sourcecode.c.objc; path = MXSessionEventListener.m; sourceTree = "<group>"; };
		322360501A8E610500A3CA81 /* MXPushRuleDisplayNameCondtionChecker.h */ = {isa = PBXFileReference; fileEncoding = 4; lastKnownFileType = sourcecode.c.h; path = MXPushRuleDisplayNameCondtionChecker.h; sourceTree = "<group>"; };
		322360511A8E610500A3CA81 /* MXPushRuleDisplayNameCondtionChecker.m */ = {isa = PBXFileReference; fileEncoding = 4; lastKnownFileType = sourcecode.c.objc; path = MXPushRuleDisplayNameCondtionChecker.m; sourceTree = "<group>"; };
		322A51B41D9AB15900C8536D /* MXCrypto.h */ = {isa = PBXFileReference; fileEncoding = 4; lastKnownFileType = sourcecode.c.h; path = MXCrypto.h; sourceTree = "<group>"; };
		322A51B51D9AB15900C8536D /* MXCrypto.m */ = {isa = PBXFileReference; fileEncoding = 4; lastKnownFileType = sourcecode.c.objc; path = MXCrypto.m; sourceTree = "<group>"; };
		322A51C11D9AC8FE00C8536D /* MXCryptoAlgorithms.h */ = {isa = PBXFileReference; fileEncoding = 4; lastKnownFileType = sourcecode.c.h; path = MXCryptoAlgorithms.h; sourceTree = "<group>"; };
		322A51C21D9AC8FE00C8536D /* MXCryptoAlgorithms.m */ = {isa = PBXFileReference; fileEncoding = 4; lastKnownFileType = sourcecode.c.objc; path = MXCryptoAlgorithms.m; sourceTree = "<group>"; };
		322A51C51D9BBD3C00C8536D /* MXOlmDevice.h */ = {isa = PBXFileReference; fileEncoding = 4; lastKnownFileType = sourcecode.c.h; path = MXOlmDevice.h; sourceTree = "<group>"; };
		322A51C61D9BBD3C00C8536D /* MXOlmDevice.m */ = {isa = PBXFileReference; fileEncoding = 4; lastKnownFileType = sourcecode.c.objc; path = MXOlmDevice.m; sourceTree = "<group>"; };
		322A51D71D9E846800C8536D /* MXCryptoTests.m */ = {isa = PBXFileReference; fileEncoding = 4; lastKnownFileType = sourcecode.c.objc; path = MXCryptoTests.m; sourceTree = "<group>"; };
		32322A471E57264E005DD155 /* MXSelfSignedHomeserverTests.m */ = {isa = PBXFileReference; fileEncoding = 4; lastKnownFileType = sourcecode.c.objc; path = MXSelfSignedHomeserverTests.m; sourceTree = "<group>"; };
		32322A491E575F65005DD155 /* MXAllowedCertificates.h */ = {isa = PBXFileReference; fileEncoding = 4; lastKnownFileType = sourcecode.c.h; path = MXAllowedCertificates.h; sourceTree = "<group>"; };
		32322A4A1E575F65005DD155 /* MXAllowedCertificates.m */ = {isa = PBXFileReference; fileEncoding = 4; lastKnownFileType = sourcecode.c.objc; path = MXAllowedCertificates.m; sourceTree = "<group>"; };
		3233606D1A403A0D0071A488 /* MXFileStore.h */ = {isa = PBXFileReference; fileEncoding = 4; lastKnownFileType = sourcecode.c.h; path = MXFileStore.h; sourceTree = "<group>"; };
		3233606E1A403A0D0071A488 /* MXFileStore.m */ = {isa = PBXFileReference; fileEncoding = 4; lastKnownFileType = sourcecode.c.objc; path = MXFileStore.m; sourceTree = "<group>"; };
		323B2ACB1BCD3EF000B11F34 /* MXCoreDataStore.h */ = {isa = PBXFileReference; fileEncoding = 4; lastKnownFileType = sourcecode.c.h; path = MXCoreDataStore.h; sourceTree = "<group>"; };
		323B2ACC1BCD3EF000B11F34 /* MXCoreDataStore.m */ = {isa = PBXFileReference; fileEncoding = 4; lastKnownFileType = sourcecode.c.objc; path = MXCoreDataStore.m; sourceTree = "<group>"; };
		323B2AD21BCD3F1400B11F34 /* MXStoreCoreDataStoreTests.m */ = {isa = PBXFileReference; fileEncoding = 4; lastKnownFileType = sourcecode.c.objc; path = MXStoreCoreDataStoreTests.m; sourceTree = "<group>"; };
		323B2ADB1BCD4CB600B11F34 /* MXCoreDataAccount+CoreDataProperties.h */ = {isa = PBXFileReference; fileEncoding = 4; lastKnownFileType = sourcecode.c.h; path = "MXCoreDataAccount+CoreDataProperties.h"; sourceTree = "<group>"; };
		323B2ADC1BCD4CB600B11F34 /* MXCoreDataAccount+CoreDataProperties.m */ = {isa = PBXFileReference; fileEncoding = 4; lastKnownFileType = sourcecode.c.objc; path = "MXCoreDataAccount+CoreDataProperties.m"; sourceTree = "<group>"; };
		323B2ADD1BCD4CB600B11F34 /* MXCoreDataAccount.h */ = {isa = PBXFileReference; fileEncoding = 4; lastKnownFileType = sourcecode.c.h; path = MXCoreDataAccount.h; sourceTree = "<group>"; };
		323B2ADE1BCD4CB600B11F34 /* MXCoreDataAccount.m */ = {isa = PBXFileReference; fileEncoding = 4; lastKnownFileType = sourcecode.c.objc; path = MXCoreDataAccount.m; sourceTree = "<group>"; };
		323B2AEE1BCD5CDE00B11F34 /* CoreData.framework */ = {isa = PBXFileReference; lastKnownFileType = wrapper.framework; name = CoreData.framework; path = System/Library/Frameworks/CoreData.framework; sourceTree = SDKROOT; };
		323B2AF21BCE8AC800B11F34 /* MXCoreDataRoom+CoreDataProperties.h */ = {isa = PBXFileReference; fileEncoding = 4; lastKnownFileType = sourcecode.c.h; path = "MXCoreDataRoom+CoreDataProperties.h"; sourceTree = "<group>"; };
		323B2AF31BCE8AC800B11F34 /* MXCoreDataRoom+CoreDataProperties.m */ = {isa = PBXFileReference; fileEncoding = 4; lastKnownFileType = sourcecode.c.objc; path = "MXCoreDataRoom+CoreDataProperties.m"; sourceTree = "<group>"; };
		323B2AF41BCE8AC800B11F34 /* MXCoreDataRoom.h */ = {isa = PBXFileReference; fileEncoding = 4; lastKnownFileType = sourcecode.c.h; path = MXCoreDataRoom.h; sourceTree = "<group>"; };
		323B2AF51BCE8AC800B11F34 /* MXCoreDataRoom.m */ = {isa = PBXFileReference; fileEncoding = 4; lastKnownFileType = sourcecode.c.objc; path = MXCoreDataRoom.m; sourceTree = "<group>"; };
		323B2AFA1BCE9B6700B11F34 /* MXCoreDataEvent+CoreDataProperties.h */ = {isa = PBXFileReference; fileEncoding = 4; lastKnownFileType = sourcecode.c.h; name = "MXCoreDataEvent+CoreDataProperties.h"; path = "MatrixSDK/Data/Store/MXCoreDataStore/MXCoreDataEvent+CoreDataProperties.h"; sourceTree = SOURCE_ROOT; };
		323B2AFB1BCE9B6700B11F34 /* MXCoreDataEvent+CoreDataProperties.m */ = {isa = PBXFileReference; fileEncoding = 4; lastKnownFileType = sourcecode.c.objc; name = "MXCoreDataEvent+CoreDataProperties.m"; path = "MatrixSDK/Data/Store/MXCoreDataStore/MXCoreDataEvent+CoreDataProperties.m"; sourceTree = SOURCE_ROOT; };
		323B2AFC1BCE9B6700B11F34 /* MXCoreDataEvent.h */ = {isa = PBXFileReference; fileEncoding = 4; lastKnownFileType = sourcecode.c.h; name = MXCoreDataEvent.h; path = MatrixSDK/Data/Store/MXCoreDataStore/MXCoreDataEvent.h; sourceTree = SOURCE_ROOT; };
		323B2AFD1BCE9B6700B11F34 /* MXCoreDataEvent.m */ = {isa = PBXFileReference; fileEncoding = 4; lastKnownFileType = sourcecode.c.objc; name = MXCoreDataEvent.m; path = MatrixSDK/Data/Store/MXCoreDataStore/MXCoreDataEvent.m; sourceTree = SOURCE_ROOT; };
		323C5A071A70E53500FB0549 /* MXToolsTests.m */ = {isa = PBXFileReference; fileEncoding = 4; lastKnownFileType = sourcecode.c.objc; path = MXToolsTests.m; sourceTree = "<group>"; };
		323D29981D426F7000A80BE4 /* MXJingleVideoView.h */ = {isa = PBXFileReference; fileEncoding = 4; lastKnownFileType = sourcecode.c.h; path = MXJingleVideoView.h; sourceTree = "<group>"; };
		323D29991D426F7000A80BE4 /* MXJingleVideoView.m */ = {isa = PBXFileReference; fileEncoding = 4; lastKnownFileType = sourcecode.c.objc; path = MXJingleVideoView.m; sourceTree = "<group>"; };
		323E0C551A2F6E7D00A31D73 /* MXRoomPowerLevels.h */ = {isa = PBXFileReference; fileEncoding = 4; lastKnownFileType = sourcecode.c.h; path = MXRoomPowerLevels.h; sourceTree = "<group>"; };
		323E0C561A2F6E7D00A31D73 /* MXRoomPowerLevels.m */ = {isa = PBXFileReference; fileEncoding = 4; lastKnownFileType = sourcecode.c.objc; path = MXRoomPowerLevels.m; sourceTree = "<group>"; };
		323E0C591A306D7A00A31D73 /* MXEvent.h */ = {isa = PBXFileReference; fileEncoding = 4; lastKnownFileType = sourcecode.c.h; path = MXEvent.h; sourceTree = "<group>"; };
		323E0C5A1A306D7A00A31D73 /* MXEvent.m */ = {isa = PBXFileReference; fileEncoding = 4; lastKnownFileType = sourcecode.c.objc; path = MXEvent.m; sourceTree = "<group>"; };
		323EF7461C7CB4C7000DC98C /* MXEventTimelineTests.m */ = {isa = PBXFileReference; fileEncoding = 4; lastKnownFileType = sourcecode.c.objc; path = MXEventTimelineTests.m; sourceTree = "<group>"; };
		3240951E1AFA432F00D81C97 /* MXCallStackCall.h */ = {isa = PBXFileReference; fileEncoding = 4; lastKnownFileType = sourcecode.c.h; path = MXCallStackCall.h; sourceTree = "<group>"; };
		3245A74C1AF7B2930001D8A7 /* MXCall.h */ = {isa = PBXFileReference; fileEncoding = 4; lastKnownFileType = sourcecode.c.h; path = MXCall.h; sourceTree = "<group>"; };
		3245A74D1AF7B2930001D8A7 /* MXCall.m */ = {isa = PBXFileReference; fileEncoding = 4; lastKnownFileType = sourcecode.c.objc; path = MXCall.m; sourceTree = "<group>"; };
		3245A74E1AF7B2930001D8A7 /* MXCallManager.h */ = {isa = PBXFileReference; fileEncoding = 4; lastKnownFileType = sourcecode.c.h; path = MXCallManager.h; sourceTree = "<group>"; };
		3245A74F1AF7B2930001D8A7 /* MXCallManager.m */ = {isa = PBXFileReference; fileEncoding = 4; lastKnownFileType = sourcecode.c.objc; path = MXCallManager.m; sourceTree = "<group>"; };
		3246BDC41A1A0789000A7D62 /* MXRoomStateDynamicTests.m */ = {isa = PBXFileReference; fileEncoding = 4; lastKnownFileType = sourcecode.c.objc; path = MXRoomStateDynamicTests.m; sourceTree = "<group>"; };
		32481A821C03572900782AD3 /* MXRoomAccountData.h */ = {isa = PBXFileReference; fileEncoding = 4; lastKnownFileType = sourcecode.c.h; path = MXRoomAccountData.h; sourceTree = "<group>"; };
		32481A831C03572900782AD3 /* MXRoomAccountData.m */ = {isa = PBXFileReference; fileEncoding = 4; lastKnownFileType = sourcecode.c.objc; path = MXRoomAccountData.m; sourceTree = "<group>"; };
		324BE45A1E3FA7A8008D99D4 /* MXMegolmExportEncryptionTest.m */ = {isa = PBXFileReference; fileEncoding = 4; lastKnownFileType = sourcecode.c.objc; path = MXMegolmExportEncryptionTest.m; sourceTree = "<group>"; };
		324BE4661E3FADB1008D99D4 /* MXMegolmExportEncryption.h */ = {isa = PBXFileReference; fileEncoding = 4; lastKnownFileType = sourcecode.c.h; path = MXMegolmExportEncryption.h; sourceTree = "<group>"; };
		324BE4671E3FADB1008D99D4 /* MXMegolmExportEncryption.m */ = {isa = PBXFileReference; fileEncoding = 4; lastKnownFileType = sourcecode.c.objc; path = MXMegolmExportEncryption.m; sourceTree = "<group>"; };
		324BE46A1E422766008D99D4 /* MXMegolmSessionData.h */ = {isa = PBXFileReference; fileEncoding = 4; lastKnownFileType = sourcecode.c.h; path = MXMegolmSessionData.h; sourceTree = "<group>"; };
		324BE46B1E422766008D99D4 /* MXMegolmSessionData.m */ = {isa = PBXFileReference; fileEncoding = 4; lastKnownFileType = sourcecode.c.objc; path = MXMegolmSessionData.m; sourceTree = "<group>"; };
		325653821A2E14ED00CC0423 /* MXStoreTests.m */ = {isa = PBXFileReference; fileEncoding = 4; lastKnownFileType = sourcecode.c.objc; path = MXStoreTests.m; sourceTree = "<group>"; };
		3256E37F1DCB91EB003C9718 /* MXCryptoConstants.h */ = {isa = PBXFileReference; fileEncoding = 4; lastKnownFileType = sourcecode.c.h; path = MXCryptoConstants.h; sourceTree = "<group>"; };
		3256E3801DCB91EB003C9718 /* MXCryptoConstants.m */ = {isa = PBXFileReference; fileEncoding = 4; lastKnownFileType = sourcecode.c.objc; path = MXCryptoConstants.m; sourceTree = "<group>"; };
		3259CD511DF860C300186944 /* MXRealmCryptoStore.h */ = {isa = PBXFileReference; fileEncoding = 4; lastKnownFileType = sourcecode.c.h; path = MXRealmCryptoStore.h; sourceTree = "<group>"; };
		3259CD521DF860C300186944 /* MXRealmCryptoStore.m */ = {isa = PBXFileReference; fileEncoding = 4; lastKnownFileType = sourcecode.c.objc; path = MXRealmCryptoStore.m; sourceTree = "<group>"; };
		325D1C251DFECE0D0070B8BF /* MXCrypto_Private.h */ = {isa = PBXFileReference; fileEncoding = 4; lastKnownFileType = sourcecode.c.h; path = MXCrypto_Private.h; sourceTree = "<group>"; };
		326056831C76FDF1009D44AD /* MXEventTimeline.h */ = {isa = PBXFileReference; fileEncoding = 4; lastKnownFileType = sourcecode.c.h; path = MXEventTimeline.h; sourceTree = "<group>"; };
		326056841C76FDF1009D44AD /* MXEventTimeline.m */ = {isa = PBXFileReference; fileEncoding = 4; lastKnownFileType = sourcecode.c.objc; path = MXEventTimeline.m; sourceTree = "<group>"; };
		3264DB8F1CEC528D00B99881 /* MXAccountData.h */ = {isa = PBXFileReference; fileEncoding = 4; lastKnownFileType = sourcecode.c.h; path = MXAccountData.h; sourceTree = "<group>"; };
		3264DB901CEC528D00B99881 /* MXAccountData.m */ = {isa = PBXFileReference; fileEncoding = 4; lastKnownFileType = sourcecode.c.objc; path = MXAccountData.m; sourceTree = "<group>"; };
		3264DB931CECA72900B99881 /* MXAccountDataTests.m */ = {isa = PBXFileReference; fileEncoding = 4; lastKnownFileType = sourcecode.c.objc; path = MXAccountDataTests.m; sourceTree = "<group>"; };
		3264E29E1BDF8D1500F89A86 /* MXCoreDataRoomState.h */ = {isa = PBXFileReference; fileEncoding = 4; lastKnownFileType = sourcecode.c.h; path = MXCoreDataRoomState.h; sourceTree = "<group>"; };
		3264E29F1BDF8D1500F89A86 /* MXCoreDataRoomState.m */ = {isa = PBXFileReference; fileEncoding = 4; lastKnownFileType = sourcecode.c.objc; path = MXCoreDataRoomState.m; sourceTree = "<group>"; };
		3264E2A01BDF8D1500F89A86 /* MXCoreDataRoomState+CoreDataProperties.h */ = {isa = PBXFileReference; fileEncoding = 4; lastKnownFileType = sourcecode.c.h; path = "MXCoreDataRoomState+CoreDataProperties.h"; sourceTree = "<group>"; };
		3264E2A11BDF8D1500F89A86 /* MXCoreDataRoomState+CoreDataProperties.m */ = {isa = PBXFileReference; fileEncoding = 4; lastKnownFileType = sourcecode.c.objc; path = "MXCoreDataRoomState+CoreDataProperties.m"; sourceTree = "<group>"; };
		3265CB361A14C43E00E24B2F /* MXRoomState.h */ = {isa = PBXFileReference; fileEncoding = 4; lastKnownFileType = sourcecode.c.h; path = MXRoomState.h; sourceTree = "<group>"; };
		3265CB371A14C43E00E24B2F /* MXRoomState.m */ = {isa = PBXFileReference; fileEncoding = 4; lastKnownFileType = sourcecode.c.objc; path = MXRoomState.m; sourceTree = "<group>"; };
		3265CB3A1A151C3800E24B2F /* MXRoomStateTests.m */ = {isa = PBXFileReference; fileEncoding = 4; lastKnownFileType = sourcecode.c.objc; path = MXRoomStateTests.m; sourceTree = "<group>"; };
		326D1EF41BFC79300030947B /* MXPushRuleTests.m */ = {isa = PBXFileReference; fileEncoding = 4; lastKnownFileType = sourcecode.c.objc; path = MXPushRuleTests.m; sourceTree = "<group>"; };
		327137231A24BDDE00DB6757 /* MXUserTests.m */ = {isa = PBXFileReference; fileEncoding = 4; lastKnownFileType = sourcecode.c.objc; path = MXUserTests.m; sourceTree = "<group>"; };
		327137251A24D50A00DB6757 /* MXMyUser.h */ = {isa = PBXFileReference; fileEncoding = 4; lastKnownFileType = sourcecode.c.h; path = MXMyUser.h; sourceTree = "<group>"; };
		327137261A24D50A00DB6757 /* MXMyUser.m */ = {isa = PBXFileReference; fileEncoding = 4; lastKnownFileType = sourcecode.c.objc; path = MXMyUser.m; sourceTree = "<group>"; };
		3271877A1DA7CAA60071C818 /* MXEncrypting.h */ = {isa = PBXFileReference; fileEncoding = 4; lastKnownFileType = sourcecode.c.h; path = MXEncrypting.h; sourceTree = "<group>"; };
		3271877C1DA7CB2F0071C818 /* MXDecrypting.h */ = {isa = PBXFileReference; fileEncoding = 4; lastKnownFileType = sourcecode.c.h; path = MXDecrypting.h; sourceTree = "<group>"; };
		327187831DA7D0220071C818 /* MXOlmDecryption.h */ = {isa = PBXFileReference; fileEncoding = 4; lastKnownFileType = sourcecode.c.h; path = MXOlmDecryption.h; sourceTree = "<group>"; };
		327187841DA7D0220071C818 /* MXOlmDecryption.m */ = {isa = PBXFileReference; fileEncoding = 4; lastKnownFileType = sourcecode.c.objc; path = MXOlmDecryption.m; sourceTree = "<group>"; };
		327187871DA7DCE50071C818 /* MXOlmEncryption.h */ = {isa = PBXFileReference; fileEncoding = 4; lastKnownFileType = sourcecode.c.h; path = MXOlmEncryption.h; sourceTree = "<group>"; };
		327187881DA7DCE50071C818 /* MXOlmEncryption.m */ = {isa = PBXFileReference; fileEncoding = 4; lastKnownFileType = sourcecode.c.objc; path = MXOlmEncryption.m; sourceTree = "<group>"; };
		327E37B41A974F75007F026F /* MXLogger.h */ = {isa = PBXFileReference; fileEncoding = 4; lastKnownFileType = sourcecode.c.h; path = MXLogger.h; sourceTree = "<group>"; };
		327E37B51A974F75007F026F /* MXLogger.m */ = {isa = PBXFileReference; fileEncoding = 4; lastKnownFileType = sourcecode.c.objc; path = MXLogger.m; sourceTree = "<group>"; };
		327E37B81A977810007F026F /* MXLoggerTests.m */ = {isa = PBXFileReference; fileEncoding = 4; lastKnownFileType = sourcecode.c.objc; path = MXLoggerTests.m; sourceTree = "<group>"; };
		327F8DB01C6112BA00581CA3 /* MXRoomThirdPartyInvite.h */ = {isa = PBXFileReference; fileEncoding = 4; lastKnownFileType = sourcecode.c.h; path = MXRoomThirdPartyInvite.h; sourceTree = "<group>"; };
		327F8DB11C6112BA00581CA3 /* MXRoomThirdPartyInvite.m */ = {isa = PBXFileReference; fileEncoding = 4; lastKnownFileType = sourcecode.c.objc; path = MXRoomThirdPartyInvite.m; sourceTree = "<group>"; };
		3281E89D19E299C000976E1A /* MXErrorTests.m */ = {isa = PBXFileReference; fileEncoding = 4; lastKnownFileType = sourcecode.c.objc; path = MXErrorTests.m; sourceTree = "<group>"; };
		3281E89F19E2CC1200976E1A /* MXHTTPClientTests.m */ = {isa = PBXFileReference; fileEncoding = 4; lastKnownFileType = sourcecode.c.objc; path = MXHTTPClientTests.m; sourceTree = "<group>"; };
		3281E8A119E2DE4300976E1A /* MXSessionTests.m */ = {isa = PBXFileReference; fileEncoding = 4; lastKnownFileType = sourcecode.c.objc; lineEnding = 0; path = MXSessionTests.m; sourceTree = "<group>"; xcLanguageSpecificationIdentifier = xcode.lang.objc; };
		3281E8A619E41A2000976E1A /* MatrixSDKTestsData.h */ = {isa = PBXFileReference; fileEncoding = 4; lastKnownFileType = sourcecode.c.h; lineEnding = 0; path = MatrixSDKTestsData.h; sourceTree = "<group>"; xcLanguageSpecificationIdentifier = xcode.lang.objcpp; };
		3281E8A719E41A2000976E1A /* MatrixSDKTestsData.m */ = {isa = PBXFileReference; fileEncoding = 4; lastKnownFileType = sourcecode.c.objc; lineEnding = 0; path = MatrixSDKTestsData.m; sourceTree = "<group>"; xcLanguageSpecificationIdentifier = xcode.lang.objc; };
		3281E8B319E42DFE00976E1A /* MXJSONModel.h */ = {isa = PBXFileReference; fileEncoding = 4; lastKnownFileType = sourcecode.c.h; path = MXJSONModel.h; sourceTree = "<group>"; };
		3281E8B419E42DFE00976E1A /* MXJSONModel.m */ = {isa = PBXFileReference; fileEncoding = 4; lastKnownFileType = sourcecode.c.objc; path = MXJSONModel.m; sourceTree = "<group>"; };
		3281E8B519E42DFE00976E1A /* MXJSONModels.h */ = {isa = PBXFileReference; fileEncoding = 4; lastKnownFileType = sourcecode.c.h; lineEnding = 0; path = MXJSONModels.h; sourceTree = "<group>"; };
		3281E8B619E42DFE00976E1A /* MXJSONModels.m */ = {isa = PBXFileReference; fileEncoding = 4; lastKnownFileType = sourcecode.c.objc; path = MXJSONModels.m; sourceTree = "<group>"; };
		32832B581BCC048300241108 /* MXStoreFileStoreTests.m */ = {isa = PBXFileReference; fileEncoding = 4; lastKnownFileType = sourcecode.c.objc; path = MXStoreFileStoreTests.m; sourceTree = "<group>"; };
		32832B591BCC048300241108 /* MXStoreMemoryStoreTests.m */ = {isa = PBXFileReference; fileEncoding = 4; lastKnownFileType = sourcecode.c.objc; path = MXStoreMemoryStoreTests.m; sourceTree = "<group>"; };
		32832B5A1BCC048300241108 /* MXStoreNoStoreTests.m */ = {isa = PBXFileReference; fileEncoding = 4; lastKnownFileType = sourcecode.c.objc; path = MXStoreNoStoreTests.m; sourceTree = "<group>"; };
		32832B5B1BCC048300241108 /* MXStoreTests.h */ = {isa = PBXFileReference; fileEncoding = 4; lastKnownFileType = sourcecode.c.h; path = MXStoreTests.h; sourceTree = "<group>"; };
		3284A59D1DB7C00600A09972 /* MXCryptoStore.h */ = {isa = PBXFileReference; fileEncoding = 4; lastKnownFileType = sourcecode.c.h; path = MXCryptoStore.h; sourceTree = "<group>"; };
		3284A5A81DB7CFA800A09972 /* MXFileCryptoStore.h */ = {isa = PBXFileReference; fileEncoding = 4; lastKnownFileType = sourcecode.c.h; path = MXFileCryptoStore.h; sourceTree = "<group>"; };
		3284A5A91DB7CFA800A09972 /* MXFileCryptoStore.m */ = {isa = PBXFileReference; fileEncoding = 4; lastKnownFileType = sourcecode.c.objc; path = MXFileCryptoStore.m; sourceTree = "<group>"; };
		3284A5AA1DB7CFA800A09972 /* MXFileCryptoStoreMetaData.h */ = {isa = PBXFileReference; fileEncoding = 4; lastKnownFileType = sourcecode.c.h; path = MXFileCryptoStoreMetaData.h; sourceTree = "<group>"; };
		3284A5AB1DB7CFA800A09972 /* MXFileCryptoStoreMetaData.m */ = {isa = PBXFileReference; fileEncoding = 4; lastKnownFileType = sourcecode.c.objc; path = MXFileCryptoStoreMetaData.m; sourceTree = "<group>"; };
		328DDEC01A07E57E008C7DC8 /* MXJSONModelTests.m */ = {isa = PBXFileReference; fileEncoding = 4; lastKnownFileType = sourcecode.c.objc; path = MXJSONModelTests.m; sourceTree = "<group>"; };
		3291D4D21A68FFEB00C3BA41 /* MXFileRoomStore.h */ = {isa = PBXFileReference; fileEncoding = 4; lastKnownFileType = sourcecode.c.h; path = MXFileRoomStore.h; sourceTree = "<group>"; };
		3291D4D31A68FFEB00C3BA41 /* MXFileRoomStore.m */ = {isa = PBXFileReference; fileEncoding = 4; lastKnownFileType = sourcecode.c.objc; path = MXFileRoomStore.m; sourceTree = "<group>"; };
		329571921B0240CE00ABB3BA /* MXVoIPTests.m */ = {isa = PBXFileReference; fileEncoding = 4; lastKnownFileType = sourcecode.c.objc; path = MXVoIPTests.m; sourceTree = "<group>"; };
		329571951B024D2B00ABB3BA /* MXMockCallStack.h */ = {isa = PBXFileReference; fileEncoding = 4; lastKnownFileType = sourcecode.c.h; path = MXMockCallStack.h; sourceTree = "<group>"; };
		329571961B024D2B00ABB3BA /* MXMockCallStack.m */ = {isa = PBXFileReference; fileEncoding = 4; lastKnownFileType = sourcecode.c.objc; path = MXMockCallStack.m; sourceTree = "<group>"; };
		329571971B024D2B00ABB3BA /* MXMockCallStackCall.h */ = {isa = PBXFileReference; fileEncoding = 4; lastKnownFileType = sourcecode.c.h; path = MXMockCallStackCall.h; sourceTree = "<group>"; };
		329571981B024D2B00ABB3BA /* MXMockCallStackCall.m */ = {isa = PBXFileReference; fileEncoding = 4; lastKnownFileType = sourcecode.c.objc; path = MXMockCallStackCall.m; sourceTree = "<group>"; };
		329B2ABB1D3FB01D002D546F /* MXJingleCallStack.h */ = {isa = PBXFileReference; fileEncoding = 4; lastKnownFileType = sourcecode.c.h; path = MXJingleCallStack.h; sourceTree = "<group>"; };
		329B2ABC1D3FB01D002D546F /* MXJingleCallStack.m */ = {isa = PBXFileReference; fileEncoding = 4; lastKnownFileType = sourcecode.c.objc; path = MXJingleCallStack.m; sourceTree = "<group>"; };
		329B2ABD1D3FB01D002D546F /* MXJingleCallStackCall.h */ = {isa = PBXFileReference; fileEncoding = 4; lastKnownFileType = sourcecode.c.h; path = MXJingleCallStackCall.h; sourceTree = "<group>"; };
		329B2ABE1D3FB01D002D546F /* MXJingleCallStackCall.m */ = {isa = PBXFileReference; fileEncoding = 4; lastKnownFileType = sourcecode.c.objc; path = MXJingleCallStackCall.m; sourceTree = "<group>"; };
		329FB1731A0A3A1600A5E88E /* MXRoomMember.h */ = {isa = PBXFileReference; fileEncoding = 4; lastKnownFileType = sourcecode.c.h; path = MXRoomMember.h; sourceTree = "<group>"; };
		329FB1741A0A3A1600A5E88E /* MXRoomMember.m */ = {isa = PBXFileReference; fileEncoding = 4; lastKnownFileType = sourcecode.c.objc; path = MXRoomMember.m; sourceTree = "<group>"; };
		329FB1771A0A74B100A5E88E /* MXTools.h */ = {isa = PBXFileReference; fileEncoding = 4; lastKnownFileType = sourcecode.c.h; path = MXTools.h; sourceTree = "<group>"; };
		329FB1781A0A74B100A5E88E /* MXTools.m */ = {isa = PBXFileReference; fileEncoding = 4; lastKnownFileType = sourcecode.c.objc; path = MXTools.m; sourceTree = "<group>"; };
		329FB17B1A0A963700A5E88E /* MXRoomMemberTests.m */ = {isa = PBXFileReference; fileEncoding = 4; lastKnownFileType = sourcecode.c.objc; path = MXRoomMemberTests.m; sourceTree = "<group>"; };
		329FB17D1A0B665800A5E88E /* MXUser.h */ = {isa = PBXFileReference; fileEncoding = 4; lastKnownFileType = sourcecode.c.h; path = MXUser.h; sourceTree = "<group>"; };
		329FB17E1A0B665800A5E88E /* MXUser.m */ = {isa = PBXFileReference; fileEncoding = 4; lastKnownFileType = sourcecode.c.objc; path = MXUser.m; sourceTree = "<group>"; };
		32A151241DABB0CB00400192 /* MXMegolmDecryption.h */ = {isa = PBXFileReference; fileEncoding = 4; lastKnownFileType = sourcecode.c.h; name = MXMegolmDecryption.h; path = Megolm/MXMegolmDecryption.h; sourceTree = "<group>"; };
		32A151251DABB0CB00400192 /* MXMegolmDecryption.m */ = {isa = PBXFileReference; fileEncoding = 4; lastKnownFileType = sourcecode.c.objc; name = MXMegolmDecryption.m; path = Megolm/MXMegolmDecryption.m; sourceTree = "<group>"; };
		32A151371DAD292400400192 /* MXMegolmEncryption.h */ = {isa = PBXFileReference; fileEncoding = 4; lastKnownFileType = sourcecode.c.h; name = MXMegolmEncryption.h; path = Megolm/MXMegolmEncryption.h; sourceTree = "<group>"; };
		32A151381DAD292400400192 /* MXMegolmEncryption.m */ = {isa = PBXFileReference; fileEncoding = 4; lastKnownFileType = sourcecode.c.objc; name = MXMegolmEncryption.m; path = Megolm/MXMegolmEncryption.m; sourceTree = "<group>"; };
		32A1513C1DAF768D00400192 /* MXOlmInboundGroupSession.h */ = {isa = PBXFileReference; fileEncoding = 4; lastKnownFileType = sourcecode.c.h; path = MXOlmInboundGroupSession.h; sourceTree = "<group>"; };
		32A1513D1DAF768D00400192 /* MXOlmInboundGroupSession.m */ = {isa = PBXFileReference; fileEncoding = 4; lastKnownFileType = sourcecode.c.objc; path = MXOlmInboundGroupSession.m; sourceTree = "<group>"; };
		32A151401DAF7C0C00400192 /* MXDeviceInfo.h */ = {isa = PBXFileReference; fileEncoding = 4; lastKnownFileType = sourcecode.c.h; path = MXDeviceInfo.h; sourceTree = "<group>"; };
		32A151411DAF7C0C00400192 /* MXDeviceInfo.m */ = {isa = PBXFileReference; fileEncoding = 4; lastKnownFileType = sourcecode.c.objc; path = MXDeviceInfo.m; sourceTree = "<group>"; };
		32A151421DAF7C0C00400192 /* MXKey.h */ = {isa = PBXFileReference; fileEncoding = 4; lastKnownFileType = sourcecode.c.h; path = MXKey.h; sourceTree = "<group>"; };
		32A151431DAF7C0C00400192 /* MXKey.m */ = {isa = PBXFileReference; fileEncoding = 4; lastKnownFileType = sourcecode.c.objc; path = MXKey.m; sourceTree = "<group>"; };
		32A151441DAF7C0C00400192 /* MXUsersDevicesMap.h */ = {isa = PBXFileReference; fileEncoding = 4; lastKnownFileType = sourcecode.c.h; path = MXUsersDevicesMap.h; sourceTree = "<group>"; };
		32A151451DAF7C0C00400192 /* MXUsersDevicesMap.m */ = {isa = PBXFileReference; fileEncoding = 4; lastKnownFileType = sourcecode.c.objc; path = MXUsersDevicesMap.m; sourceTree = "<group>"; };
		32A1514C1DAF897600400192 /* MXOlmSessionResult.h */ = {isa = PBXFileReference; fileEncoding = 4; lastKnownFileType = sourcecode.c.h; path = MXOlmSessionResult.h; sourceTree = "<group>"; };
		32A1514D1DAF897600400192 /* MXOlmSessionResult.m */ = {isa = PBXFileReference; fileEncoding = 4; lastKnownFileType = sourcecode.c.objc; path = MXOlmSessionResult.m; sourceTree = "<group>"; };
		32A151501DAF8A7200400192 /* MXQueuedEncryption.h */ = {isa = PBXFileReference; fileEncoding = 4; lastKnownFileType = sourcecode.c.h; path = MXQueuedEncryption.h; sourceTree = "<group>"; };
		32A151511DAF8A7200400192 /* MXQueuedEncryption.m */ = {isa = PBXFileReference; fileEncoding = 4; lastKnownFileType = sourcecode.c.objc; path = MXQueuedEncryption.m; sourceTree = "<group>"; };
		32A151591DB525DA00400192 /* NSObject+sortedKeys.h */ = {isa = PBXFileReference; fileEncoding = 4; lastKnownFileType = sourcecode.c.h; name = "NSObject+sortedKeys.h"; path = "Lib/NSObject+sortedKeys.h"; sourceTree = "<group>"; };
		32A1515A1DB525DA00400192 /* NSObject+sortedKeys.m */ = {isa = PBXFileReference; fileEncoding = 4; lastKnownFileType = sourcecode.c.objc; name = "NSObject+sortedKeys.m"; path = "Lib/NSObject+sortedKeys.m"; sourceTree = "<group>"; };
		32A27D1E19EC335300BAFADE /* MXRoomTests.m */ = {isa = PBXFileReference; fileEncoding = 4; lastKnownFileType = sourcecode.c.objc; lineEnding = 0; path = MXRoomTests.m; sourceTree = "<group>"; xcLanguageSpecificationIdentifier = xcode.lang.objc; };
		32BED28E1B00A23F00E668FE /* MXCallStack.h */ = {isa = PBXFileReference; fileEncoding = 4; lastKnownFileType = sourcecode.c.h; path = MXCallStack.h; sourceTree = "<group>"; };
		32C6F92D19DD814400EA4E9C /* MatrixSDK.framework */ = {isa = PBXFileReference; explicitFileType = wrapper.framework; includeInIndex = 0; path = MatrixSDK.framework; sourceTree = BUILT_PRODUCTS_DIR; };
		32C6F93119DD814400EA4E9C /* Info.plist */ = {isa = PBXFileReference; lastKnownFileType = text.plist.xml; path = Info.plist; sourceTree = "<group>"; };
		32C6F93219DD814400EA4E9C /* MatrixSDK.h */ = {isa = PBXFileReference; lastKnownFileType = sourcecode.c.h; path = MatrixSDK.h; sourceTree = "<group>"; };
		32C6F93819DD814400EA4E9C /* MatrixSDKTests.xctest */ = {isa = PBXFileReference; explicitFileType = wrapper.cfbundle; includeInIndex = 0; path = MatrixSDKTests.xctest; sourceTree = BUILT_PRODUCTS_DIR; };
		32C6F93B19DD814400EA4E9C /* Info.plist */ = {isa = PBXFileReference; lastKnownFileType = text.plist.xml; path = Info.plist; sourceTree = "<group>"; };
		32CAB1051A91EA34008C5BB9 /* MXPushRuleRoomMemberCountConditionChecker.h */ = {isa = PBXFileReference; fileEncoding = 4; lastKnownFileType = sourcecode.c.h; path = MXPushRuleRoomMemberCountConditionChecker.h; sourceTree = "<group>"; };
		32CAB1061A91EA34008C5BB9 /* MXPushRuleRoomMemberCountConditionChecker.m */ = {isa = PBXFileReference; fileEncoding = 4; lastKnownFileType = sourcecode.c.objc; path = MXPushRuleRoomMemberCountConditionChecker.m; sourceTree = "<group>"; };
		32CAB1091A925B41008C5BB9 /* MXHTTPOperation.h */ = {isa = PBXFileReference; fileEncoding = 4; lastKnownFileType = sourcecode.c.h; path = MXHTTPOperation.h; sourceTree = "<group>"; };
		32CAB10A1A925B41008C5BB9 /* MXHTTPOperation.m */ = {isa = PBXFileReference; fileEncoding = 4; lastKnownFileType = sourcecode.c.objc; path = MXHTTPOperation.m; sourceTree = "<group>"; };
		32CE6FB61A409B1F00317F1E /* MXFileStoreMetaData.h */ = {isa = PBXFileReference; fileEncoding = 4; lastKnownFileType = sourcecode.c.h; path = MXFileStoreMetaData.h; sourceTree = "<group>"; };
		32CE6FB71A409B1F00317F1E /* MXFileStoreMetaData.m */ = {isa = PBXFileReference; fileEncoding = 4; lastKnownFileType = sourcecode.c.objc; path = MXFileStoreMetaData.m; sourceTree = "<group>"; };
		32D7767B1A27860600FC4AA2 /* MXMemoryStore.h */ = {isa = PBXFileReference; fileEncoding = 4; lastKnownFileType = sourcecode.c.h; path = MXMemoryStore.h; sourceTree = "<group>"; };
		32D7767C1A27860600FC4AA2 /* MXMemoryStore.m */ = {isa = PBXFileReference; fileEncoding = 4; lastKnownFileType = sourcecode.c.objc; path = MXMemoryStore.m; sourceTree = "<group>"; };
		32D7767F1A27877300FC4AA2 /* MXMemoryRoomStore.h */ = {isa = PBXFileReference; fileEncoding = 4; lastKnownFileType = sourcecode.c.h; path = MXMemoryRoomStore.h; sourceTree = "<group>"; };
		32D776801A27877300FC4AA2 /* MXMemoryRoomStore.m */ = {isa = PBXFileReference; fileEncoding = 4; lastKnownFileType = sourcecode.c.objc; path = MXMemoryRoomStore.m; sourceTree = "<group>"; };
		32D8CAC119DEE6ED002AF8A0 /* MXRestClientNoAuthAPITests.m */ = {isa = PBXFileReference; fileEncoding = 4; lastKnownFileType = sourcecode.c.objc; lineEnding = 0; path = MXRestClientNoAuthAPITests.m; sourceTree = "<group>"; xcLanguageSpecificationIdentifier = xcode.lang.objc; };
		32DC15CC1A8CF7AE006F9AD3 /* MXPushRuleConditionChecker.h */ = {isa = PBXFileReference; fileEncoding = 4; lastKnownFileType = sourcecode.c.h; path = MXPushRuleConditionChecker.h; sourceTree = "<group>"; };
		32DC15CD1A8CF7AE006F9AD3 /* MXNotificationCenter.h */ = {isa = PBXFileReference; fileEncoding = 4; lastKnownFileType = sourcecode.c.h; path = MXNotificationCenter.h; sourceTree = "<group>"; };
		32DC15CE1A8CF7AE006F9AD3 /* MXNotificationCenter.m */ = {isa = PBXFileReference; fileEncoding = 4; lastKnownFileType = sourcecode.c.objc; path = MXNotificationCenter.m; sourceTree = "<group>"; };
		32DC15D21A8CF874006F9AD3 /* MXPushRuleEventMatchConditionChecker.h */ = {isa = PBXFileReference; fileEncoding = 4; lastKnownFileType = sourcecode.c.h; path = MXPushRuleEventMatchConditionChecker.h; sourceTree = "<group>"; };
		32DC15D31A8CF874006F9AD3 /* MXPushRuleEventMatchConditionChecker.m */ = {isa = PBXFileReference; fileEncoding = 4; lastKnownFileType = sourcecode.c.objc; path = MXPushRuleEventMatchConditionChecker.m; sourceTree = "<group>"; };
		32DC15D61A8DFF0D006F9AD3 /* MXNotificationCenterTests.m */ = {isa = PBXFileReference; fileEncoding = 4; lastKnownFileType = sourcecode.c.objc; path = MXNotificationCenterTests.m; sourceTree = "<group>"; };
		32E226A41D06AC9F00E6CA54 /* MXPeekingRoom.h */ = {isa = PBXFileReference; fileEncoding = 4; lastKnownFileType = sourcecode.c.h; path = MXPeekingRoom.h; sourceTree = "<group>"; };
		32E226A51D06AC9F00E6CA54 /* MXPeekingRoom.m */ = {isa = PBXFileReference; fileEncoding = 4; lastKnownFileType = sourcecode.c.objc; path = MXPeekingRoom.m; sourceTree = "<group>"; };
		32E226A81D081CE200E6CA54 /* MXPeekingRoomTests.m */ = {isa = PBXFileReference; fileEncoding = 4; lastKnownFileType = sourcecode.c.objc; path = MXPeekingRoomTests.m; sourceTree = "<group>"; };
		32F1FE9AF82A426C2EAED587 /* Pods-MatrixSDK.release.xcconfig */ = {isa = PBXFileReference; includeInIndex = 1; lastKnownFileType = text.xcconfig; name = "Pods-MatrixSDK.release.xcconfig"; path = "Pods/Target Support Files/Pods-MatrixSDK/Pods-MatrixSDK.release.xcconfig"; sourceTree = "<group>"; };
		32F9FA7B1DBA0CF0009D98A6 /* MXDecryptionResult.h */ = {isa = PBXFileReference; fileEncoding = 4; lastKnownFileType = sourcecode.c.h; path = MXDecryptionResult.h; sourceTree = "<group>"; };
		32F9FA7C1DBA0CF0009D98A6 /* MXDecryptionResult.m */ = {isa = PBXFileReference; fileEncoding = 4; lastKnownFileType = sourcecode.c.objc; path = MXDecryptionResult.m; sourceTree = "<group>"; };
		32FCAB4C19E578860049C555 /* MXRestClientTests.m */ = {isa = PBXFileReference; fileEncoding = 4; lastKnownFileType = sourcecode.c.objc; lineEnding = 0; path = MXRestClientTests.m; sourceTree = "<group>"; xcLanguageSpecificationIdentifier = xcode.lang.objc; };
		32FE41341D0AB7070060835E /* MXEnumConstants.h */ = {isa = PBXFileReference; fileEncoding = 4; lastKnownFileType = sourcecode.c.h; path = MXEnumConstants.h; sourceTree = "<group>"; };
		32FE41351D0AB7070060835E /* MXEnumConstants.m */ = {isa = PBXFileReference; fileEncoding = 4; lastKnownFileType = sourcecode.c.objc; path = MXEnumConstants.m; sourceTree = "<group>"; };
		3ABDD5D65684E6B7F52FB94E /* libPods-MatrixSDKTests.a */ = {isa = PBXFileReference; explicitFileType = archive.ar; includeInIndex = 0; path = "libPods-MatrixSDKTests.a"; sourceTree = BUILT_PRODUCTS_DIR; };
		71DE22DC1BC7C51200284153 /* MXReceiptData.m */ = {isa = PBXFileReference; fileEncoding = 4; lastKnownFileType = sourcecode.c.objc; path = MXReceiptData.m; sourceTree = "<group>"; };
		71DE22DD1BC7C51200284153 /* MXReceiptData.h */ = {isa = PBXFileReference; fileEncoding = 4; lastKnownFileType = sourcecode.c.h; path = MXReceiptData.h; sourceTree = "<group>"; };
		B1F1AE550CF4C15B653DDE6E /* Pods-MatrixSDKTests.debug.xcconfig */ = {isa = PBXFileReference; includeInIndex = 1; lastKnownFileType = text.xcconfig; name = "Pods-MatrixSDKTests.debug.xcconfig"; path = "Pods/Target Support Files/Pods-MatrixSDKTests/Pods-MatrixSDKTests.debug.xcconfig"; sourceTree = "<group>"; };
		C60165361E3AA32500B92CFA /* MXRestClient.swift */ = {isa = PBXFileReference; fileEncoding = 4; lastKnownFileType = sourcecode.swift; path = MXRestClient.swift; sourceTree = "<group>"; };
		C6D5D6031E4F83C000706C0F /* MXResponse.swift */ = {isa = PBXFileReference; fileEncoding = 4; lastKnownFileType = sourcecode.swift; path = MXResponse.swift; sourceTree = "<group>"; };
		C6D5D6051E4FA25F00706C0F /* MXJSONModels.swift */ = {isa = PBXFileReference; fileEncoding = 4; lastKnownFileType = sourcecode.swift; path = MXJSONModels.swift; sourceTree = "<group>"; };
		C6D5D6071E4FA6A700706C0F /* MXEvent.swift */ = {isa = PBXFileReference; fileEncoding = 4; lastKnownFileType = sourcecode.swift; path = MXEvent.swift; sourceTree = "<group>"; };
		C6D5D6091E4FA74000706C0F /* MXEnumConstants.swift */ = {isa = PBXFileReference; fileEncoding = 4; lastKnownFileType = sourcecode.swift; path = MXEnumConstants.swift; sourceTree = "<group>"; };
		C6D5D60B1E4FA97C00706C0F /* MX3PID.swift */ = {isa = PBXFileReference; fileEncoding = 4; lastKnownFileType = sourcecode.swift; path = MX3PID.swift; sourceTree = "<group>"; };
		C6D5D60D1E4FBD2900706C0F /* MXSession.swift */ = {isa = PBXFileReference; fileEncoding = 4; lastKnownFileType = sourcecode.swift; path = MXSession.swift; sourceTree = "<group>"; };
		C6D5D60F1E50F2C600706C0F /* MXEventTimeline.swift */ = {isa = PBXFileReference; fileEncoding = 4; lastKnownFileType = sourcecode.swift; path = MXEventTimeline.swift; sourceTree = "<group>"; };
		E1674C6FF8BBF074E7F76059 /* libPods-MatrixSDK.a */ = {isa = PBXFileReference; explicitFileType = archive.ar; includeInIndex = 0; path = "libPods-MatrixSDK.a"; sourceTree = BUILT_PRODUCTS_DIR; };
		F03EF4FA1DF014D9009DF592 /* MXMediaLoader.h */ = {isa = PBXFileReference; fileEncoding = 4; lastKnownFileType = sourcecode.c.h; path = MXMediaLoader.h; sourceTree = "<group>"; };
		F03EF4FB1DF014D9009DF592 /* MXMediaLoader.m */ = {isa = PBXFileReference; fileEncoding = 4; lastKnownFileType = sourcecode.c.objc; path = MXMediaLoader.m; sourceTree = "<group>"; };
		F03EF4FC1DF014D9009DF592 /* MXMediaManager.h */ = {isa = PBXFileReference; fileEncoding = 4; lastKnownFileType = sourcecode.c.h; path = MXMediaManager.h; sourceTree = "<group>"; };
		F03EF4FD1DF014D9009DF592 /* MXMediaManager.m */ = {isa = PBXFileReference; fileEncoding = 4; lastKnownFileType = sourcecode.c.objc; path = MXMediaManager.m; sourceTree = "<group>"; };
		F03EF5021DF01596009DF592 /* MXLRUCache.h */ = {isa = PBXFileReference; fileEncoding = 4; lastKnownFileType = sourcecode.c.h; path = MXLRUCache.h; sourceTree = "<group>"; };
		F03EF5031DF01596009DF592 /* MXLRUCache.m */ = {isa = PBXFileReference; fileEncoding = 4; lastKnownFileType = sourcecode.c.objc; path = MXLRUCache.m; sourceTree = "<group>"; };
		F03EF5061DF071D5009DF592 /* MXEncryptedAttachments.h */ = {isa = PBXFileReference; fileEncoding = 4; lastKnownFileType = sourcecode.c.h; path = MXEncryptedAttachments.h; sourceTree = "<group>"; };
		F03EF5071DF071D5009DF592 /* MXEncryptedAttachments.m */ = {isa = PBXFileReference; fileEncoding = 4; lastKnownFileType = sourcecode.c.objc; path = MXEncryptedAttachments.m; sourceTree = "<group>"; };
		F082946B1DB66C3D00CEAB63 /* MXInvite3PID.h */ = {isa = PBXFileReference; fileEncoding = 4; lastKnownFileType = sourcecode.c.h; path = MXInvite3PID.h; sourceTree = "<group>"; };
		F082946C1DB66C3D00CEAB63 /* MXInvite3PID.m */ = {isa = PBXFileReference; fileEncoding = 4; lastKnownFileType = sourcecode.c.objc; path = MXInvite3PID.m; sourceTree = "<group>"; };
		F08B8D5A1E014711006171A8 /* NSData+MatrixSDK.h */ = {isa = PBXFileReference; fileEncoding = 4; lastKnownFileType = sourcecode.c.h; path = "NSData+MatrixSDK.h"; sourceTree = "<group>"; };
		F08B8D5B1E014711006171A8 /* NSData+MatrixSDK.m */ = {isa = PBXFileReference; fileEncoding = 4; lastKnownFileType = sourcecode.c.objc; path = "NSData+MatrixSDK.m"; sourceTree = "<group>"; };
		F0AC734C1DA4F53B0011DAEE /* MXRoomEventFilter.h */ = {isa = PBXFileReference; fileEncoding = 4; lastKnownFileType = sourcecode.c.h; path = MXRoomEventFilter.h; sourceTree = "<group>"; };
		F0AC734D1DA4F53B0011DAEE /* MXRoomEventFilter.m */ = {isa = PBXFileReference; fileEncoding = 4; lastKnownFileType = sourcecode.c.objc; path = MXRoomEventFilter.m; sourceTree = "<group>"; };
		F0C34CB91C18C80000C36F09 /* MXSDKOptions.h */ = {isa = PBXFileReference; lastKnownFileType = sourcecode.c.h; path = MXSDKOptions.h; sourceTree = "<group>"; };
		F0C34CBA1C18C93700C36F09 /* MXSDKOptions.m */ = {isa = PBXFileReference; fileEncoding = 4; lastKnownFileType = sourcecode.c.objc; path = MXSDKOptions.m; sourceTree = "<group>"; };
/* End PBXFileReference section */

/* Begin PBXFrameworksBuildPhase section */
		32C6F92919DD814400EA4E9C /* Frameworks */ = {
			isa = PBXFrameworksBuildPhase;
			buildActionMask = 2147483647;
			files = (
				A23A8594855481FEFA0E9A22 /* libPods-MatrixSDK.a in Frameworks */,
			);
			runOnlyForDeploymentPostprocessing = 0;
		};
		32C6F93519DD814400EA4E9C /* Frameworks */ = {
			isa = PBXFrameworksBuildPhase;
			buildActionMask = 2147483647;
			files = (
				3226DC3819DEED3B00866530 /* MatrixSDK.framework in Frameworks */,
				D123DC2791F0EAF08F70C207 /* libPods-MatrixSDKTests.a in Frameworks */,
			);
			runOnlyForDeploymentPostprocessing = 0;
		};
/* End PBXFrameworksBuildPhase section */

/* Begin PBXGroup section */
		238F35931D935D88B55C4FBC /* Pods */ = {
			isa = PBXGroup;
			children = (
				2BF02FACC417CA3368671024 /* Pods-MatrixSDK.debug.xcconfig */,
				32F1FE9AF82A426C2EAED587 /* Pods-MatrixSDK.release.xcconfig */,
				B1F1AE550CF4C15B653DDE6E /* Pods-MatrixSDKTests.debug.xcconfig */,
				0BCFBADF157F3C8C43112BD6 /* Pods-MatrixSDKTests.release.xcconfig */,
			);
			name = Pods;
			sourceTree = "<group>";
		};
		320BBF3A1D6C7D9D0079890E /* EventsEnumerator */ = {
			isa = PBXGroup;
			children = (
				320BBF3B1D6C7D9D0079890E /* MXEventsEnumerator.h */,
				320BBF3F1D6C81550079890E /* MXEventsEnumeratorOnArray.h */,
				320BBF401D6C81550079890E /* MXEventsEnumeratorOnArray.m */,
				320BBF3D1D6C81550079890E /* MXEventsByTypesEnumeratorOnArray.m */,
				320BBF3E1D6C81550079890E /* MXEventsByTypesEnumeratorOnArray.h */,
			);
			path = EventsEnumerator;
			sourceTree = "<group>";
		};
		320DFDC719DD99B60068622A /* Data */ = {
			isa = PBXGroup;
			children = (
				320BBF3A1D6C7D9D0079890E /* EventsEnumerator */,
				32114A831A262CE000FF2EC4 /* Store */,
				320DFDCA19DD99B60068622A /* MXRoom.h */,
				320DFDCB19DD99B60068622A /* MXRoom.m */,
				32E226A41D06AC9F00E6CA54 /* MXPeekingRoom.h */,
				32E226A51D06AC9F00E6CA54 /* MXPeekingRoom.m */,
				3265CB361A14C43E00E24B2F /* MXRoomState.h */,
				3265CB371A14C43E00E24B2F /* MXRoomState.m */,
				32481A821C03572900782AD3 /* MXRoomAccountData.h */,
				32481A831C03572900782AD3 /* MXRoomAccountData.m */,
				3220093619EFA4C9008DE41D /* MXEventListener.h */,
				3220093719EFA4C9008DE41D /* MXEventListener.m */,
				326056831C76FDF1009D44AD /* MXEventTimeline.h */,
				326056841C76FDF1009D44AD /* MXEventTimeline.m */,
				C6D5D60F1E50F2C600706C0F /* MXEventTimeline.swift */,
				F082946B1DB66C3D00CEAB63 /* MXInvite3PID.h */,
				F082946C1DB66C3D00CEAB63 /* MXInvite3PID.m */,
				C6D5D60B1E4FA97C00706C0F /* MX3PID.swift */,
				3220094319EFBF30008DE41D /* MXSessionEventListener.h */,
				3220094419EFBF30008DE41D /* MXSessionEventListener.m */,
				F0AC734C1DA4F53B0011DAEE /* MXRoomEventFilter.h */,
				F0AC734D1DA4F53B0011DAEE /* MXRoomEventFilter.m */,
				329FB1731A0A3A1600A5E88E /* MXRoomMember.h */,
				329FB1741A0A3A1600A5E88E /* MXRoomMember.m */,
				327F8DB01C6112BA00581CA3 /* MXRoomThirdPartyInvite.h */,
				327F8DB11C6112BA00581CA3 /* MXRoomThirdPartyInvite.m */,
				3264DB8F1CEC528D00B99881 /* MXAccountData.h */,
				3264DB901CEC528D00B99881 /* MXAccountData.m */,
				329FB17D1A0B665800A5E88E /* MXUser.h */,
				329FB17E1A0B665800A5E88E /* MXUser.m */,
				327137251A24D50A00DB6757 /* MXMyUser.h */,
				327137261A24D50A00DB6757 /* MXMyUser.m */,
			);
			path = Data;
			sourceTree = "<group>";
		};
		320DFDD619DD99B60068622A /* Utils */ = {
			isa = PBXGroup;
			children = (
				F08B8D591E014711006171A8 /* Categories */,
				F03EF4F91DF014D9009DF592 /* Media */,
				F03EF5021DF01596009DF592 /* MXLRUCache.h */,
				F03EF5031DF01596009DF592 /* MXLRUCache.m */,
				320DFDD719DD99B60068622A /* MXHTTPClient.h */,
				320DFDD819DD99B60068622A /* MXHTTPClient.m */,
				32CAB1091A925B41008C5BB9 /* MXHTTPOperation.h */,
				32CAB10A1A925B41008C5BB9 /* MXHTTPOperation.m */,
				329FB1771A0A74B100A5E88E /* MXTools.h */,
				329FB1781A0A74B100A5E88E /* MXTools.m */,
				327E37B41A974F75007F026F /* MXLogger.h */,
				327E37B51A974F75007F026F /* MXLogger.m */,
<<<<<<< HEAD
				C6D5D6031E4F83C000706C0F /* MXResponse.swift */,
=======
				32322A491E575F65005DD155 /* MXAllowedCertificates.h */,
				32322A4A1E575F65005DD155 /* MXAllowedCertificates.m */,
>>>>>>> d45fa672
			);
			path = Utils;
			sourceTree = "<group>";
		};
		32114A831A262CE000FF2EC4 /* Store */ = {
			isa = PBXGroup;
			children = (
				32114A841A262CE000FF2EC4 /* MXStore.h */,
				32114A861A262E5200FF2EC4 /* MXNoStore */,
				32D7767A1A2785CE00FC4AA2 /* MXMemoryStore */,
				3233606C1A403A0D0071A488 /* MXFileStore */,
				323B2ACA1BCD3EF000B11F34 /* MXCoreDataStore */,
			);
			path = Store;
			sourceTree = "<group>";
		};
		32114A861A262E5200FF2EC4 /* MXNoStore */ = {
			isa = PBXGroup;
			children = (
				32114A8D1A262ECB00FF2EC4 /* MXNoStore.h */,
				32114A8E1A262ECB00FF2EC4 /* MXNoStore.m */,
			);
			path = MXNoStore;
			sourceTree = "<group>";
		};
		322A51B31D9AB13E00C8536D /* Crypto */ = {
			isa = PBXGroup;
			children = (
				324BE4651E3FADB1008D99D4 /* Utils */,
				322A51C01D9AC8FE00C8536D /* Algorithms */,
				32A1513B1DAF768D00400192 /* Data */,
				322A51B41D9AB15900C8536D /* MXCrypto.h */,
				322A51B51D9AB15900C8536D /* MXCrypto.m */,
				325D1C251DFECE0D0070B8BF /* MXCrypto_Private.h */,
				322A51C51D9BBD3C00C8536D /* MXOlmDevice.h */,
				322A51C61D9BBD3C00C8536D /* MXOlmDevice.m */,
			);
			path = Crypto;
			sourceTree = "<group>";
		};
		322A51C01D9AC8FE00C8536D /* Algorithms */ = {
			isa = PBXGroup;
			children = (
				32A151231DABB0A100400192 /* Megolm */,
				327187821DA7CFF20071C818 /* Olm */,
				322A51C11D9AC8FE00C8536D /* MXCryptoAlgorithms.h */,
				322A51C21D9AC8FE00C8536D /* MXCryptoAlgorithms.m */,
				3271877C1DA7CB2F0071C818 /* MXDecrypting.h */,
				3271877A1DA7CAA60071C818 /* MXEncrypting.h */,
				32F9FA7B1DBA0CF0009D98A6 /* MXDecryptionResult.h */,
				32F9FA7C1DBA0CF0009D98A6 /* MXDecryptionResult.m */,
			);
			path = Algorithms;
			sourceTree = "<group>";
		};
		3233606C1A403A0D0071A488 /* MXFileStore */ = {
			isa = PBXGroup;
			children = (
				3233606D1A403A0D0071A488 /* MXFileStore.h */,
				3233606E1A403A0D0071A488 /* MXFileStore.m */,
				3291D4D21A68FFEB00C3BA41 /* MXFileRoomStore.h */,
				3291D4D31A68FFEB00C3BA41 /* MXFileRoomStore.m */,
				32CE6FB61A409B1F00317F1E /* MXFileStoreMetaData.h */,
				32CE6FB71A409B1F00317F1E /* MXFileStoreMetaData.m */,
			);
			path = MXFileStore;
			sourceTree = "<group>";
		};
		323B2ACA1BCD3EF000B11F34 /* MXCoreDataStore */ = {
			isa = PBXGroup;
			children = (
				32169A9F1BD4D0E30077868B /* MXCoreDataStore.xcdatamodeld */,
				323B2ACB1BCD3EF000B11F34 /* MXCoreDataStore.h */,
				323B2ACC1BCD3EF000B11F34 /* MXCoreDataStore.m */,
				323B2AF21BCE8AC800B11F34 /* MXCoreDataRoom+CoreDataProperties.h */,
				323B2AF31BCE8AC800B11F34 /* MXCoreDataRoom+CoreDataProperties.m */,
				323B2AF41BCE8AC800B11F34 /* MXCoreDataRoom.h */,
				323B2AF51BCE8AC800B11F34 /* MXCoreDataRoom.m */,
				3264E29E1BDF8D1500F89A86 /* MXCoreDataRoomState.h */,
				3264E29F1BDF8D1500F89A86 /* MXCoreDataRoomState.m */,
				3264E2A01BDF8D1500F89A86 /* MXCoreDataRoomState+CoreDataProperties.h */,
				3264E2A11BDF8D1500F89A86 /* MXCoreDataRoomState+CoreDataProperties.m */,
				323B2ADB1BCD4CB600B11F34 /* MXCoreDataAccount+CoreDataProperties.h */,
				323B2ADC1BCD4CB600B11F34 /* MXCoreDataAccount+CoreDataProperties.m */,
				323B2ADD1BCD4CB600B11F34 /* MXCoreDataAccount.h */,
				323B2ADE1BCD4CB600B11F34 /* MXCoreDataAccount.m */,
				323B2AFA1BCE9B6700B11F34 /* MXCoreDataEvent+CoreDataProperties.h */,
				323B2AFB1BCE9B6700B11F34 /* MXCoreDataEvent+CoreDataProperties.m */,
				323B2AFC1BCE9B6700B11F34 /* MXCoreDataEvent.h */,
				323B2AFD1BCE9B6700B11F34 /* MXCoreDataEvent.m */,
			);
			path = MXCoreDataStore;
			sourceTree = "<group>";
		};
		3240951D1AFA432F00D81C97 /* CallStack */ = {
			isa = PBXGroup;
			children = (
				32BED28E1B00A23F00E668FE /* MXCallStack.h */,
				3240951E1AFA432F00D81C97 /* MXCallStackCall.h */,
				329B2ABA1D3FB01D002D546F /* Jingle */,
			);
			path = CallStack;
			sourceTree = "<group>";
		};
		3245A74B1AF7B2930001D8A7 /* VoIP */ = {
			isa = PBXGroup;
			children = (
				3240951D1AFA432F00D81C97 /* CallStack */,
				3245A74C1AF7B2930001D8A7 /* MXCall.h */,
				3245A74D1AF7B2930001D8A7 /* MXCall.m */,
				3245A74E1AF7B2930001D8A7 /* MXCallManager.h */,
				3245A74F1AF7B2930001D8A7 /* MXCallManager.m */,
			);
			path = VoIP;
			sourceTree = "<group>";
		};
		324BE4651E3FADB1008D99D4 /* Utils */ = {
			isa = PBXGroup;
			children = (
				324BE4661E3FADB1008D99D4 /* MXMegolmExportEncryption.h */,
				324BE4671E3FADB1008D99D4 /* MXMegolmExportEncryption.m */,
			);
			path = Utils;
			sourceTree = "<group>";
		};
		3259CD4C1DF85F6D00186944 /* MXRealmCryptoStore */ = {
			isa = PBXGroup;
			children = (
				3259CD511DF860C300186944 /* MXRealmCryptoStore.h */,
				3259CD521DF860C300186944 /* MXRealmCryptoStore.m */,
			);
			path = MXRealmCryptoStore;
			sourceTree = "<group>";
		};
		327187821DA7CFF20071C818 /* Olm */ = {
			isa = PBXGroup;
			children = (
				327187831DA7D0220071C818 /* MXOlmDecryption.h */,
				327187841DA7D0220071C818 /* MXOlmDecryption.m */,
				327187871DA7DCE50071C818 /* MXOlmEncryption.h */,
				327187881DA7DCE50071C818 /* MXOlmEncryption.m */,
			);
			path = Olm;
			sourceTree = "<group>";
		};
		3281E8B219E42DFE00976E1A /* JSONModels */ = {
			isa = PBXGroup;
			children = (
				3281E8B319E42DFE00976E1A /* MXJSONModel.h */,
				3281E8B419E42DFE00976E1A /* MXJSONModel.m */,
				3281E8B519E42DFE00976E1A /* MXJSONModels.h */,
				3281E8B619E42DFE00976E1A /* MXJSONModels.m */,
				C6D5D6051E4FA25F00706C0F /* MXJSONModels.swift */,
				323E0C591A306D7A00A31D73 /* MXEvent.h */,
				323E0C5A1A306D7A00A31D73 /* MXEvent.m */,
				C6D5D6071E4FA6A700706C0F /* MXEvent.swift */,
				323E0C551A2F6E7D00A31D73 /* MXRoomPowerLevels.h */,
				323E0C561A2F6E7D00A31D73 /* MXRoomPowerLevels.m */,
			);
			path = JSONModels;
			sourceTree = "<group>";
		};
		3284A59C1DB7C00600A09972 /* Store */ = {
			isa = PBXGroup;
			children = (
				3284A59D1DB7C00600A09972 /* MXCryptoStore.h */,
				3284A5A71DB7CFA800A09972 /* MXFileCryptoStore */,
				3259CD4C1DF85F6D00186944 /* MXRealmCryptoStore */,
			);
			path = Store;
			sourceTree = "<group>";
		};
		3284A5A71DB7CFA800A09972 /* MXFileCryptoStore */ = {
			isa = PBXGroup;
			children = (
				3284A5A81DB7CFA800A09972 /* MXFileCryptoStore.h */,
				3284A5A91DB7CFA800A09972 /* MXFileCryptoStore.m */,
				3284A5AA1DB7CFA800A09972 /* MXFileCryptoStoreMetaData.h */,
				3284A5AB1DB7CFA800A09972 /* MXFileCryptoStoreMetaData.m */,
			);
			path = MXFileCryptoStore;
			sourceTree = "<group>";
		};
		329571941B024D2B00ABB3BA /* Mocks */ = {
			isa = PBXGroup;
			children = (
				329571951B024D2B00ABB3BA /* MXMockCallStack.h */,
				329571961B024D2B00ABB3BA /* MXMockCallStack.m */,
				329571971B024D2B00ABB3BA /* MXMockCallStackCall.h */,
				329571981B024D2B00ABB3BA /* MXMockCallStackCall.m */,
			);
			path = Mocks;
			sourceTree = "<group>";
		};
		329B2ABA1D3FB01D002D546F /* Jingle */ = {
			isa = PBXGroup;
			children = (
				329B2ABB1D3FB01D002D546F /* MXJingleCallStack.h */,
				329B2ABC1D3FB01D002D546F /* MXJingleCallStack.m */,
				329B2ABD1D3FB01D002D546F /* MXJingleCallStackCall.h */,
				329B2ABE1D3FB01D002D546F /* MXJingleCallStackCall.m */,
				323D29981D426F7000A80BE4 /* MXJingleVideoView.h */,
				323D29991D426F7000A80BE4 /* MXJingleVideoView.m */,
			);
			path = Jingle;
			sourceTree = "<group>";
		};
		32A151231DABB0A100400192 /* Megolm */ = {
			isa = PBXGroup;
			children = (
				32A151241DABB0CB00400192 /* MXMegolmDecryption.h */,
				32A151251DABB0CB00400192 /* MXMegolmDecryption.m */,
				32A151371DAD292400400192 /* MXMegolmEncryption.h */,
				32A151381DAD292400400192 /* MXMegolmEncryption.m */,
			);
			name = Megolm;
			sourceTree = "<group>";
		};
		32A1513B1DAF768D00400192 /* Data */ = {
			isa = PBXGroup;
			children = (
				3284A59C1DB7C00600A09972 /* Store */,
				3256E37F1DCB91EB003C9718 /* MXCryptoConstants.h */,
				3256E3801DCB91EB003C9718 /* MXCryptoConstants.m */,
				32A151401DAF7C0C00400192 /* MXDeviceInfo.h */,
				32A151411DAF7C0C00400192 /* MXDeviceInfo.m */,
				F03EF5061DF071D5009DF592 /* MXEncryptedAttachments.h */,
				F03EF5071DF071D5009DF592 /* MXEncryptedAttachments.m */,
				32A151421DAF7C0C00400192 /* MXKey.h */,
				32A151431DAF7C0C00400192 /* MXKey.m */,
				32A1513C1DAF768D00400192 /* MXOlmInboundGroupSession.h */,
				32A1513D1DAF768D00400192 /* MXOlmInboundGroupSession.m */,
				32A1514C1DAF897600400192 /* MXOlmSessionResult.h */,
				32A1514D1DAF897600400192 /* MXOlmSessionResult.m */,
				32A151501DAF8A7200400192 /* MXQueuedEncryption.h */,
				32A151511DAF8A7200400192 /* MXQueuedEncryption.m */,
				32A151441DAF7C0C00400192 /* MXUsersDevicesMap.h */,
				32A151451DAF7C0C00400192 /* MXUsersDevicesMap.m */,
				324BE46A1E422766008D99D4 /* MXMegolmSessionData.h */,
				324BE46B1E422766008D99D4 /* MXMegolmSessionData.m */,
			);
			path = Data;
			sourceTree = "<group>";
		};
		32A151581DB5254D00400192 /* Lib */ = {
			isa = PBXGroup;
			children = (
				32A151591DB525DA00400192 /* NSObject+sortedKeys.h */,
				32A1515A1DB525DA00400192 /* NSObject+sortedKeys.m */,
			);
			name = Lib;
			sourceTree = "<group>";
		};
		32C6F92319DD814400EA4E9C = {
			isa = PBXGroup;
			children = (
				32C6F92F19DD814400EA4E9C /* MatrixSDK */,
				32C6F93919DD814400EA4E9C /* MatrixSDKTests */,
				32C6F92E19DD814400EA4E9C /* Products */,
				238F35931D935D88B55C4FBC /* Pods */,
				9F1F634E8B36B1ED6D163B04 /* Frameworks */,
			);
			sourceTree = "<group>";
		};
		32C6F92E19DD814400EA4E9C /* Products */ = {
			isa = PBXGroup;
			children = (
				32C6F92D19DD814400EA4E9C /* MatrixSDK.framework */,
				32C6F93819DD814400EA4E9C /* MatrixSDKTests.xctest */,
			);
			name = Products;
			sourceTree = "<group>";
		};
		32C6F92F19DD814400EA4E9C /* MatrixSDK */ = {
			isa = PBXGroup;
			children = (
				322A51B31D9AB13E00C8536D /* Crypto */,
				320DFDC719DD99B60068622A /* Data */,
				3281E8B219E42DFE00976E1A /* JSONModels */,
				32DC15CA1A8CF7AE006F9AD3 /* NotificationCenter */,
				320DFDD619DD99B60068622A /* Utils */,
				3245A74B1AF7B2930001D8A7 /* VoIP */,
				32A151581DB5254D00400192 /* Lib */,
				32C6F93219DD814400EA4E9C /* MatrixSDK.h */,
				320DFDD419DD99B60068622A /* MXRestClient.h */,
				320DFDD519DD99B60068622A /* MXRestClient.m */,
				C60165361E3AA32500B92CFA /* MXRestClient.swift */,
				320DFDD019DD99B60068622A /* MXSession.h */,
				320DFDD119DD99B60068622A /* MXSession.m */,
				C6D5D60D1E4FBD2900706C0F /* MXSession.swift */,
				320DFDD219DD99B60068622A /* MXError.h */,
				320DFDD319DD99B60068622A /* MXError.m */,
				32FE41341D0AB7070060835E /* MXEnumConstants.h */,
				32FE41351D0AB7070060835E /* MXEnumConstants.m */,
				C6D5D6091E4FA74000706C0F /* MXEnumConstants.swift */,
				F0C34CB91C18C80000C36F09 /* MXSDKOptions.h */,
				F0C34CBA1C18C93700C36F09 /* MXSDKOptions.m */,
				32C6F93019DD814400EA4E9C /* Supporting Files */,
			);
			path = MatrixSDK;
			sourceTree = "<group>";
		};
		32C6F93019DD814400EA4E9C /* Supporting Files */ = {
			isa = PBXGroup;
			children = (
				32C6F93119DD814400EA4E9C /* Info.plist */,
			);
			name = "Supporting Files";
			sourceTree = "<group>";
		};
		32C6F93919DD814400EA4E9C /* MatrixSDKTests */ = {
			isa = PBXGroup;
			children = (
				32322A471E57264E005DD155 /* MXSelfSignedHomeserverTests.m */,
				32E226A81D081CE200E6CA54 /* MXPeekingRoomTests.m */,
				323EF7461C7CB4C7000DC98C /* MXEventTimelineTests.m */,
				326D1EF41BFC79300030947B /* MXPushRuleTests.m */,
				329571941B024D2B00ABB3BA /* Mocks */,
				327E37B81A977810007F026F /* MXLoggerTests.m */,
				32C6F93A19DD814400EA4E9C /* Supporting Files */,
				3281E8A619E41A2000976E1A /* MatrixSDKTestsData.h */,
				3281E8A719E41A2000976E1A /* MatrixSDKTestsData.m */,
				32D8CAC119DEE6ED002AF8A0 /* MXRestClientNoAuthAPITests.m */,
				32FCAB4C19E578860049C555 /* MXRestClientTests.m */,
				3281E89D19E299C000976E1A /* MXErrorTests.m */,
				3281E89F19E2CC1200976E1A /* MXHTTPClientTests.m */,
				3281E8A119E2DE4300976E1A /* MXSessionTests.m */,
				32A27D1E19EC335300BAFADE /* MXRoomTests.m */,
				3265CB3A1A151C3800E24B2F /* MXRoomStateTests.m */,
				3246BDC41A1A0789000A7D62 /* MXRoomStateDynamicTests.m */,
				321809B819EEBF3000377451 /* MXEventTests.m */,
				328DDEC01A07E57E008C7DC8 /* MXJSONModelTests.m */,
				329FB17B1A0A963700A5E88E /* MXRoomMemberTests.m */,
				327137231A24BDDE00DB6757 /* MXUserTests.m */,
				32114A7E1A24E15500FF2EC4 /* MXMyUserTests.m */,
				32832B5B1BCC048300241108 /* MXStoreTests.h */,
				325653821A2E14ED00CC0423 /* MXStoreTests.m */,
				32832B5A1BCC048300241108 /* MXStoreNoStoreTests.m */,
				32832B591BCC048300241108 /* MXStoreMemoryStoreTests.m */,
				32832B581BCC048300241108 /* MXStoreFileStoreTests.m */,
				323B2AD21BCD3F1400B11F34 /* MXStoreCoreDataStoreTests.m */,
				323C5A071A70E53500FB0549 /* MXToolsTests.m */,
				32DC15D61A8DFF0D006F9AD3 /* MXNotificationCenterTests.m */,
				329571921B0240CE00ABB3BA /* MXVoIPTests.m */,
				3264DB931CECA72900B99881 /* MXAccountDataTests.m */,
				322A51D71D9E846800C8536D /* MXCryptoTests.m */,
				324BE45A1E3FA7A8008D99D4 /* MXMegolmExportEncryptionTest.m */,
			);
			path = MatrixSDKTests;
			sourceTree = "<group>";
		};
		32C6F93A19DD814400EA4E9C /* Supporting Files */ = {
			isa = PBXGroup;
			children = (
				32C6F93B19DD814400EA4E9C /* Info.plist */,
			);
			name = "Supporting Files";
			sourceTree = "<group>";
		};
		32D7767A1A2785CE00FC4AA2 /* MXMemoryStore */ = {
			isa = PBXGroup;
			children = (
				32D7767B1A27860600FC4AA2 /* MXMemoryStore.h */,
				32D7767C1A27860600FC4AA2 /* MXMemoryStore.m */,
				32D7767F1A27877300FC4AA2 /* MXMemoryRoomStore.h */,
				32D776801A27877300FC4AA2 /* MXMemoryRoomStore.m */,
				71DE22DD1BC7C51200284153 /* MXReceiptData.h */,
				71DE22DC1BC7C51200284153 /* MXReceiptData.m */,
			);
			path = MXMemoryStore;
			sourceTree = "<group>";
		};
		32DC15CA1A8CF7AE006F9AD3 /* NotificationCenter */ = {
			isa = PBXGroup;
			children = (
				32DC15CB1A8CF7AE006F9AD3 /* Checker */,
				32DC15CD1A8CF7AE006F9AD3 /* MXNotificationCenter.h */,
				32DC15CE1A8CF7AE006F9AD3 /* MXNotificationCenter.m */,
			);
			path = NotificationCenter;
			sourceTree = "<group>";
		};
		32DC15CB1A8CF7AE006F9AD3 /* Checker */ = {
			isa = PBXGroup;
			children = (
				32DC15CC1A8CF7AE006F9AD3 /* MXPushRuleConditionChecker.h */,
				32DC15D21A8CF874006F9AD3 /* MXPushRuleEventMatchConditionChecker.h */,
				32DC15D31A8CF874006F9AD3 /* MXPushRuleEventMatchConditionChecker.m */,
				322360501A8E610500A3CA81 /* MXPushRuleDisplayNameCondtionChecker.h */,
				322360511A8E610500A3CA81 /* MXPushRuleDisplayNameCondtionChecker.m */,
				32CAB1051A91EA34008C5BB9 /* MXPushRuleRoomMemberCountConditionChecker.h */,
				32CAB1061A91EA34008C5BB9 /* MXPushRuleRoomMemberCountConditionChecker.m */,
			);
			path = Checker;
			sourceTree = "<group>";
		};
		9F1F634E8B36B1ED6D163B04 /* Frameworks */ = {
			isa = PBXGroup;
			children = (
				323B2AEE1BCD5CDE00B11F34 /* CoreData.framework */,
				E1674C6FF8BBF074E7F76059 /* libPods-MatrixSDK.a */,
				3ABDD5D65684E6B7F52FB94E /* libPods-MatrixSDKTests.a */,
			);
			name = Frameworks;
			sourceTree = "<group>";
		};
		F03EF4F91DF014D9009DF592 /* Media */ = {
			isa = PBXGroup;
			children = (
				F03EF4FA1DF014D9009DF592 /* MXMediaLoader.h */,
				F03EF4FB1DF014D9009DF592 /* MXMediaLoader.m */,
				F03EF4FC1DF014D9009DF592 /* MXMediaManager.h */,
				F03EF4FD1DF014D9009DF592 /* MXMediaManager.m */,
			);
			path = Media;
			sourceTree = "<group>";
		};
		F08B8D591E014711006171A8 /* Categories */ = {
			isa = PBXGroup;
			children = (
				F08B8D5A1E014711006171A8 /* NSData+MatrixSDK.h */,
				F08B8D5B1E014711006171A8 /* NSData+MatrixSDK.m */,
			);
			path = Categories;
			sourceTree = "<group>";
		};
/* End PBXGroup section */

/* Begin PBXHeadersBuildPhase section */
		32C6F92A19DD814400EA4E9C /* Headers */ = {
			isa = PBXHeadersBuildPhase;
			buildActionMask = 2147483647;
			files = (
				322A51B61D9AB15900C8536D /* MXCrypto.h in Headers */,
				32114A8F1A262ECB00FF2EC4 /* MXNoStore.h in Headers */,
				3259CD531DF860C300186944 /* MXRealmCryptoStore.h in Headers */,
				32D776811A27877300FC4AA2 /* MXMemoryRoomStore.h in Headers */,
				32322A4B1E575F65005DD155 /* MXAllowedCertificates.h in Headers */,
				32A1515B1DB525DA00400192 /* NSObject+sortedKeys.h in Headers */,
				32DC15CF1A8CF7AE006F9AD3 /* MXPushRuleConditionChecker.h in Headers */,
				327187851DA7D0220071C818 /* MXOlmDecryption.h in Headers */,
				32D7767D1A27860600FC4AA2 /* MXMemoryStore.h in Headers */,
				32CE6FB81A409B1F00317F1E /* MXFileStoreMetaData.h in Headers */,
				3281E8B719E42DFE00976E1A /* MXJSONModel.h in Headers */,
				3284A5A01DB7C00600A09972 /* MXCryptoStore.h in Headers */,
				32A1514A1DAF7C0C00400192 /* MXUsersDevicesMap.h in Headers */,
				323E0C5B1A306D7A00A31D73 /* MXEvent.h in Headers */,
				327F8DB21C6112BA00581CA3 /* MXRoomThirdPartyInvite.h in Headers */,
				322360521A8E610500A3CA81 /* MXPushRuleDisplayNameCondtionChecker.h in Headers */,
				F03EF5001DF014D9009DF592 /* MXMediaManager.h in Headers */,
				3245A7521AF7B2930001D8A7 /* MXCallManager.h in Headers */,
				3264E2A21BDF8D1500F89A86 /* MXCoreDataRoomState.h in Headers */,
				3291D4D41A68FFEB00C3BA41 /* MXFileRoomStore.h in Headers */,
				320BBF431D6C81550079890E /* MXEventsEnumeratorOnArray.h in Headers */,
				32C6F93319DD814400EA4E9C /* MatrixSDK.h in Headers */,
				324BE46C1E422766008D99D4 /* MXMegolmSessionData.h in Headers */,
				327187891DA7DCE50071C818 /* MXOlmEncryption.h in Headers */,
				32A1514E1DAF897600400192 /* MXOlmSessionResult.h in Headers */,
				320BBF3C1D6C7D9D0079890E /* MXEventsEnumerator.h in Headers */,
				323D299A1D426F7000A80BE4 /* MXJingleVideoView.h in Headers */,
				32F9FA7D1DBA0CF0009D98A6 /* MXDecryptionResult.h in Headers */,
				323E0C571A2F6E7D00A31D73 /* MXRoomPowerLevels.h in Headers */,
				3245A7501AF7B2930001D8A7 /* MXCall.h in Headers */,
				3271877D1DA7CB2F0071C818 /* MXDecrypting.h in Headers */,
				32114A851A262CE000FF2EC4 /* MXStore.h in Headers */,
				32A151391DAD292400400192 /* MXMegolmEncryption.h in Headers */,
				3264E2A41BDF8D1500F89A86 /* MXCoreDataRoomState+CoreDataProperties.h in Headers */,
				F03EF5041DF01596009DF592 /* MXLRUCache.h in Headers */,
				329FB1791A0A74B100A5E88E /* MXTools.h in Headers */,
				F0AC734E1DA4F53B0011DAEE /* MXRoomEventFilter.h in Headers */,
				323B2B001BCE9B6700B11F34 /* MXCoreDataEvent.h in Headers */,
				32481A841C03572900782AD3 /* MXRoomAccountData.h in Headers */,
				F08B8D5C1E014711006171A8 /* NSData+MatrixSDK.h in Headers */,
				3284A5AE1DB7CFA800A09972 /* MXFileCryptoStoreMetaData.h in Headers */,
				C60165381E3AA57900B92CFA /* MXSDKOptions.h in Headers */,
				3281E8B919E42DFE00976E1A /* MXJSONModels.h in Headers */,
				325D1C261DFECE0D0070B8BF /* MXCrypto_Private.h in Headers */,
				32A151521DAF8A7200400192 /* MXQueuedEncryption.h in Headers */,
				323B2AFE1BCE9B6700B11F34 /* MXCoreDataEvent+CoreDataProperties.h in Headers */,
				3284A5AC1DB7CFA800A09972 /* MXFileCryptoStore.h in Headers */,
				F03EF5081DF071D5009DF592 /* MXEncryptedAttachments.h in Headers */,
				320BBF421D6C81550079890E /* MXEventsByTypesEnumeratorOnArray.h in Headers */,
				3271877B1DA7CAA60071C818 /* MXEncrypting.h in Headers */,
				32A151481DAF7C0C00400192 /* MXKey.h in Headers */,
				323B2ADF1BCD4CB600B11F34 /* MXCoreDataAccount+CoreDataProperties.h in Headers */,
				32A151461DAF7C0C00400192 /* MXDeviceInfo.h in Headers */,
				32CAB1071A91EA34008C5BB9 /* MXPushRuleRoomMemberCountConditionChecker.h in Headers */,
				324BE4681E3FADB1008D99D4 /* MXMegolmExportEncryption.h in Headers */,
				32CAB10B1A925B41008C5BB9 /* MXHTTPOperation.h in Headers */,
				322A51C71D9BBD3C00C8536D /* MXOlmDevice.h in Headers */,
				320DFDE419DD99B60068622A /* MXRestClient.h in Headers */,
				3265CB381A14C43E00E24B2F /* MXRoomState.h in Headers */,
				32DC15D41A8CF874006F9AD3 /* MXPushRuleEventMatchConditionChecker.h in Headers */,
				323B2AE11BCD4CB600B11F34 /* MXCoreDataAccount.h in Headers */,
				32A151261DABB0CB00400192 /* MXMegolmDecryption.h in Headers */,
				3220094519EFBF30008DE41D /* MXSessionEventListener.h in Headers */,
				32BED28F1B00A23F00E668FE /* MXCallStack.h in Headers */,
				F03EF4FE1DF014D9009DF592 /* MXMediaLoader.h in Headers */,
				3264DB911CEC528D00B99881 /* MXAccountData.h in Headers */,
				32FE41361D0AB7070060835E /* MXEnumConstants.h in Headers */,
				32E226A61D06AC9F00E6CA54 /* MXPeekingRoom.h in Headers */,
				323B2AF81BCE8AC800B11F34 /* MXCoreDataRoom.h in Headers */,
				329FB1751A0A3A1600A5E88E /* MXRoomMember.h in Headers */,
				323B2ACF1BCD3EF000B11F34 /* MXCoreDataStore.h in Headers */,
				329B2ABF1D3FB01D002D546F /* MXJingleCallStack.h in Headers */,
				320DFDE019DD99B60068622A /* MXSession.h in Headers */,
				324095221AFA432F00D81C97 /* MXCallStackCall.h in Headers */,
				F082946D1DB66C3D00CEAB63 /* MXInvite3PID.h in Headers */,
				3233606F1A403A0D0071A488 /* MXFileStore.h in Headers */,
				32A1513E1DAF768D00400192 /* MXOlmInboundGroupSession.h in Headers */,
				326056851C76FDF2009D44AD /* MXEventTimeline.h in Headers */,
				322A51C31D9AC8FE00C8536D /* MXCryptoAlgorithms.h in Headers */,
				329B2AC11D3FB01D002D546F /* MXJingleCallStackCall.h in Headers */,
				327137271A24D50A00DB6757 /* MXMyUser.h in Headers */,
				3220093819EFA4C9008DE41D /* MXEventListener.h in Headers */,
				71DE22E11BC7C51200284153 /* MXReceiptData.h in Headers */,
				32DC15D01A8CF7AE006F9AD3 /* MXNotificationCenter.h in Headers */,
				329FB17F1A0B665800A5E88E /* MXUser.h in Headers */,
				320DFDE219DD99B60068622A /* MXError.h in Headers */,
				327E37B61A974F75007F026F /* MXLogger.h in Headers */,
				3256E3811DCB91EB003C9718 /* MXCryptoConstants.h in Headers */,
				323B2AF61BCE8AC800B11F34 /* MXCoreDataRoom+CoreDataProperties.h in Headers */,
				320DFDE619DD99B60068622A /* MXHTTPClient.h in Headers */,
				320DFDDB19DD99B60068622A /* MXRoom.h in Headers */,
			);
			runOnlyForDeploymentPostprocessing = 0;
		};
/* End PBXHeadersBuildPhase section */

/* Begin PBXNativeTarget section */
		32C6F92C19DD814400EA4E9C /* MatrixSDK */ = {
			isa = PBXNativeTarget;
			buildConfigurationList = 32C6F94019DD814400EA4E9C /* Build configuration list for PBXNativeTarget "MatrixSDK" */;
			buildPhases = (
				977E3F228F61BF8765F90684 /* [CP] Check Pods Manifest.lock */,
				32C6F92819DD814400EA4E9C /* Sources */,
				32C6F92919DD814400EA4E9C /* Frameworks */,
				32C6F92A19DD814400EA4E9C /* Headers */,
				32C6F92B19DD814400EA4E9C /* Resources */,
				FDD4B60A568A908CBDAC1A26 /* [CP] Copy Pods Resources */,
				323B2ADA1BCD47F000B11F34 /* CopyFiles */,
			);
			buildRules = (
			);
			dependencies = (
			);
			name = MatrixSDK;
			productName = MatrixSDK;
			productReference = 32C6F92D19DD814400EA4E9C /* MatrixSDK.framework */;
			productType = "com.apple.product-type.framework";
		};
		32C6F93719DD814400EA4E9C /* MatrixSDKTests */ = {
			isa = PBXNativeTarget;
			buildConfigurationList = 32C6F94319DD814400EA4E9C /* Build configuration list for PBXNativeTarget "MatrixSDKTests" */;
			buildPhases = (
				0046CFEC21150E4740E02225 /* [CP] Check Pods Manifest.lock */,
				32C6F93419DD814400EA4E9C /* Sources */,
				32C6F93519DD814400EA4E9C /* Frameworks */,
				32C6F93619DD814400EA4E9C /* Resources */,
				7114C42CA45A805993B08914 /* [CP] Embed Pods Frameworks */,
				DDF735E488DE4C03C22D5A36 /* [CP] Copy Pods Resources */,
			);
			buildRules = (
			);
			dependencies = (
				3226DC3719DEED2100866530 /* PBXTargetDependency */,
			);
			name = MatrixSDKTests;
			productName = MatrixSDKTests;
			productReference = 32C6F93819DD814400EA4E9C /* MatrixSDKTests.xctest */;
			productType = "com.apple.product-type.bundle.unit-test";
		};
/* End PBXNativeTarget section */

/* Begin PBXProject section */
		32C6F92419DD814400EA4E9C /* Project object */ = {
			isa = PBXProject;
			attributes = {
				LastUpgradeCheck = 0600;
				ORGANIZATIONNAME = matrix.org;
				TargetAttributes = {
					32C6F92C19DD814400EA4E9C = {
						CreatedOnToolsVersion = 6.0;
						LastSwiftMigration = 0820;
					};
					32C6F93719DD814400EA4E9C = {
						CreatedOnToolsVersion = 6.0;
					};
				};
			};
			buildConfigurationList = 32C6F92719DD814400EA4E9C /* Build configuration list for PBXProject "MatrixSDK" */;
			compatibilityVersion = "Xcode 3.2";
			developmentRegion = English;
			hasScannedForEncodings = 0;
			knownRegions = (
				en,
			);
			mainGroup = 32C6F92319DD814400EA4E9C;
			productRefGroup = 32C6F92E19DD814400EA4E9C /* Products */;
			projectDirPath = "";
			projectRoot = "";
			targets = (
				32C6F92C19DD814400EA4E9C /* MatrixSDK */,
				32C6F93719DD814400EA4E9C /* MatrixSDKTests */,
			);
		};
/* End PBXProject section */

/* Begin PBXResourcesBuildPhase section */
		32C6F92B19DD814400EA4E9C /* Resources */ = {
			isa = PBXResourcesBuildPhase;
			buildActionMask = 2147483647;
			files = (
			);
			runOnlyForDeploymentPostprocessing = 0;
		};
		32C6F93619DD814400EA4E9C /* Resources */ = {
			isa = PBXResourcesBuildPhase;
			buildActionMask = 2147483647;
			files = (
			);
			runOnlyForDeploymentPostprocessing = 0;
		};
/* End PBXResourcesBuildPhase section */

/* Begin PBXShellScriptBuildPhase section */
		0046CFEC21150E4740E02225 /* [CP] Check Pods Manifest.lock */ = {
			isa = PBXShellScriptBuildPhase;
			buildActionMask = 2147483647;
			files = (
			);
			inputPaths = (
			);
			name = "[CP] Check Pods Manifest.lock";
			outputPaths = (
			);
			runOnlyForDeploymentPostprocessing = 0;
			shellPath = /bin/sh;
			shellScript = "diff \"${PODS_ROOT}/../Podfile.lock\" \"${PODS_ROOT}/Manifest.lock\" > /dev/null\nif [ $? != 0 ] ; then\n    # print error to STDERR\n    echo \"error: The sandbox is not in sync with the Podfile.lock. Run 'pod install' or update your CocoaPods installation.\" >&2\n    exit 1\nfi\n";
			showEnvVarsInLog = 0;
		};
		7114C42CA45A805993B08914 /* [CP] Embed Pods Frameworks */ = {
			isa = PBXShellScriptBuildPhase;
			buildActionMask = 2147483647;
			files = (
			);
			inputPaths = (
			);
			name = "[CP] Embed Pods Frameworks";
			outputPaths = (
			);
			runOnlyForDeploymentPostprocessing = 0;
			shellPath = /bin/sh;
			shellScript = "\"${SRCROOT}/Pods/Target Support Files/Pods-MatrixSDKTests/Pods-MatrixSDKTests-frameworks.sh\"\n";
			showEnvVarsInLog = 0;
		};
		977E3F228F61BF8765F90684 /* [CP] Check Pods Manifest.lock */ = {
			isa = PBXShellScriptBuildPhase;
			buildActionMask = 2147483647;
			files = (
			);
			inputPaths = (
			);
			name = "[CP] Check Pods Manifest.lock";
			outputPaths = (
			);
			runOnlyForDeploymentPostprocessing = 0;
			shellPath = /bin/sh;
			shellScript = "diff \"${PODS_ROOT}/../Podfile.lock\" \"${PODS_ROOT}/Manifest.lock\" > /dev/null\nif [ $? != 0 ] ; then\n    # print error to STDERR\n    echo \"error: The sandbox is not in sync with the Podfile.lock. Run 'pod install' or update your CocoaPods installation.\" >&2\n    exit 1\nfi\n";
			showEnvVarsInLog = 0;
		};
		DDF735E488DE4C03C22D5A36 /* [CP] Copy Pods Resources */ = {
			isa = PBXShellScriptBuildPhase;
			buildActionMask = 2147483647;
			files = (
			);
			inputPaths = (
			);
			name = "[CP] Copy Pods Resources";
			outputPaths = (
			);
			runOnlyForDeploymentPostprocessing = 0;
			shellPath = /bin/sh;
			shellScript = "\"${SRCROOT}/Pods/Target Support Files/Pods-MatrixSDKTests/Pods-MatrixSDKTests-resources.sh\"\n";
			showEnvVarsInLog = 0;
		};
		FDD4B60A568A908CBDAC1A26 /* [CP] Copy Pods Resources */ = {
			isa = PBXShellScriptBuildPhase;
			buildActionMask = 2147483647;
			files = (
			);
			inputPaths = (
			);
			name = "[CP] Copy Pods Resources";
			outputPaths = (
			);
			runOnlyForDeploymentPostprocessing = 0;
			shellPath = /bin/sh;
			shellScript = "\"${SRCROOT}/Pods/Target Support Files/Pods-MatrixSDK/Pods-MatrixSDK-resources.sh\"\n";
			showEnvVarsInLog = 0;
		};
/* End PBXShellScriptBuildPhase section */

/* Begin PBXSourcesBuildPhase section */
		32C6F92819DD814400EA4E9C /* Sources */ = {
			isa = PBXSourcesBuildPhase;
			buildActionMask = 2147483647;
			files = (
				32A1513F1DAF768D00400192 /* MXOlmInboundGroupSession.m in Sources */,
				323B2AF71BCE8AC800B11F34 /* MXCoreDataRoom+CoreDataProperties.m in Sources */,
				32481A851C03572900782AD3 /* MXRoomAccountData.m in Sources */,
				F082946E1DB66C3D00CEAB63 /* MXInvite3PID.m in Sources */,
				322360531A8E610500A3CA81 /* MXPushRuleDisplayNameCondtionChecker.m in Sources */,
				323E0C581A2F6E7D00A31D73 /* MXRoomPowerLevels.m in Sources */,
				F03EF4FF1DF014D9009DF592 /* MXMediaLoader.m in Sources */,
				32DC15D51A8CF874006F9AD3 /* MXPushRuleEventMatchConditionChecker.m in Sources */,
				320BBF411D6C81550079890E /* MXEventsByTypesEnumeratorOnArray.m in Sources */,
				3259CD541DF860C300186944 /* MXRealmCryptoStore.m in Sources */,
				C6D5D6081E4FA6A700706C0F /* MXEvent.swift in Sources */,
				32CAB1081A91EA34008C5BB9 /* MXPushRuleRoomMemberCountConditionChecker.m in Sources */,
				3245A7511AF7B2930001D8A7 /* MXCall.m in Sources */,
				327F8DB31C6112BA00581CA3 /* MXRoomThirdPartyInvite.m in Sources */,
				322A51C41D9AC8FE00C8536D /* MXCryptoAlgorithms.m in Sources */,
				323B2AE21BCD4CB600B11F34 /* MXCoreDataAccount.m in Sources */,
				3264E2A51BDF8D1500F89A86 /* MXCoreDataRoomState+CoreDataProperties.m in Sources */,
				329FB1761A0A3A1600A5E88E /* MXRoomMember.m in Sources */,
				323360701A403A0D0071A488 /* MXFileStore.m in Sources */,
				32D7767E1A27860600FC4AA2 /* MXMemoryStore.m in Sources */,
				32A151531DAF8A7200400192 /* MXQueuedEncryption.m in Sources */,
				C6D5D60A1E4FA74000706C0F /* MXEnumConstants.swift in Sources */,
				C6D5D6061E4FA26000706C0F /* MXJSONModels.swift in Sources */,
				3256E3821DCB91EB003C9718 /* MXCryptoConstants.m in Sources */,
				326056861C76FDF2009D44AD /* MXEventTimeline.m in Sources */,
				32A1513A1DAD292400400192 /* MXMegolmEncryption.m in Sources */,
				323B2B011BCE9B6700B11F34 /* MXCoreDataEvent.m in Sources */,
				C6D5D6101E50F2C600706C0F /* MXEventTimeline.swift in Sources */,
				3265CB391A14C43E00E24B2F /* MXRoomState.m in Sources */,
				323B2AD01BCD3EF000B11F34 /* MXCoreDataStore.m in Sources */,
				3281E8B819E42DFE00976E1A /* MXJSONModel.m in Sources */,
				32A1514B1DAF7C0C00400192 /* MXUsersDevicesMap.m in Sources */,
				3264E2A31BDF8D1500F89A86 /* MXCoreDataRoomState.m in Sources */,
				32D776821A27877300FC4AA2 /* MXMemoryRoomStore.m in Sources */,
				32A151271DABB0CB00400192 /* MXMegolmDecryption.m in Sources */,
				329B2AC01D3FB01D002D546F /* MXJingleCallStack.m in Sources */,
				C6D5D60E1E4FBD2900706C0F /* MXSession.swift in Sources */,
				320DFDE319DD99B60068622A /* MXError.m in Sources */,
				C6D5D60C1E4FA97C00706C0F /* MX3PID.swift in Sources */,
				327137281A24D50A00DB6757 /* MXMyUser.m in Sources */,
				3271878A1DA7DCE50071C818 /* MXOlmEncryption.m in Sources */,
				327187861DA7D0220071C818 /* MXOlmDecryption.m in Sources */,
				32114A901A262ECB00FF2EC4 /* MXNoStore.m in Sources */,
				32CE6FB91A409B1F00317F1E /* MXFileStoreMetaData.m in Sources */,
				3264DB921CEC528D00B99881 /* MXAccountData.m in Sources */,
				329B2AC21D3FB01D002D546F /* MXJingleCallStackCall.m in Sources */,
				3284A5AF1DB7CFA800A09972 /* MXFileCryptoStoreMetaData.m in Sources */,
				F0AC734F1DA4F53B0011DAEE /* MXRoomEventFilter.m in Sources */,
				C60165371E3AA32500B92CFA /* MXRestClient.swift in Sources */,
				323E0C5C1A306D7A00A31D73 /* MXEvent.m in Sources */,
				323B2AFF1BCE9B6700B11F34 /* MXCoreDataEvent+CoreDataProperties.m in Sources */,
				F03EF5011DF014D9009DF592 /* MXMediaManager.m in Sources */,
				32CAB10C1A925B41008C5BB9 /* MXHTTPOperation.m in Sources */,
				3281E8BA19E42DFE00976E1A /* MXJSONModels.m in Sources */,
				3245A7531AF7B2930001D8A7 /* MXCallManager.m in Sources */,
				32E226A71D06AC9F00E6CA54 /* MXPeekingRoom.m in Sources */,
				3220094619EFBF30008DE41D /* MXSessionEventListener.m in Sources */,
				32A151471DAF7C0C00400192 /* MXDeviceInfo.m in Sources */,
				32A1515C1DB525DA00400192 /* NSObject+sortedKeys.m in Sources */,
				F03EF5091DF071D5009DF592 /* MXEncryptedAttachments.m in Sources */,
				32322A4C1E575F65005DD155 /* MXAllowedCertificates.m in Sources */,
				F03EF5051DF01596009DF592 /* MXLRUCache.m in Sources */,
				71DE22E01BC7C51200284153 /* MXReceiptData.m in Sources */,
				327E37B71A974F75007F026F /* MXLogger.m in Sources */,
				C6D5D6041E4F83C000706C0F /* MXResponse.swift in Sources */,
				324BE4691E3FADB1008D99D4 /* MXMegolmExportEncryption.m in Sources */,
				320DFDE719DD99B60068622A /* MXHTTPClient.m in Sources */,
				32FE41371D0AB7070060835E /* MXEnumConstants.m in Sources */,
				320DFDE119DD99B60068622A /* MXSession.m in Sources */,
				32A151491DAF7C0C00400192 /* MXKey.m in Sources */,
				F0C34CBB1C18C93700C36F09 /* MXSDKOptions.m in Sources */,
				320BBF441D6C81550079890E /* MXEventsEnumeratorOnArray.m in Sources */,
				320DFDDC19DD99B60068622A /* MXRoom.m in Sources */,
				F08B8D5D1E014711006171A8 /* NSData+MatrixSDK.m in Sources */,
				3291D4D51A68FFEB00C3BA41 /* MXFileRoomStore.m in Sources */,
				329FB1801A0B665800A5E88E /* MXUser.m in Sources */,
				32169AA11BD4D0E30077868B /* MXCoreDataStore.xcdatamodeld in Sources */,
				323B2AF91BCE8AC900B11F34 /* MXCoreDataRoom.m in Sources */,
				32F9FA7E1DBA0CF0009D98A6 /* MXDecryptionResult.m in Sources */,
				3220093919EFA4C9008DE41D /* MXEventListener.m in Sources */,
				323D299B1D426F7000A80BE4 /* MXJingleVideoView.m in Sources */,
				32A1514F1DAF897600400192 /* MXOlmSessionResult.m in Sources */,
				322A51B71D9AB15900C8536D /* MXCrypto.m in Sources */,
				32DC15D11A8CF7AE006F9AD3 /* MXNotificationCenter.m in Sources */,
				3284A5AD1DB7CFA800A09972 /* MXFileCryptoStore.m in Sources */,
				322A51C81D9BBD3C00C8536D /* MXOlmDevice.m in Sources */,
				329FB17A1A0A74B100A5E88E /* MXTools.m in Sources */,
				323B2AE01BCD4CB600B11F34 /* MXCoreDataAccount+CoreDataProperties.m in Sources */,
				324BE46D1E422766008D99D4 /* MXMegolmSessionData.m in Sources */,
				320DFDE519DD99B60068622A /* MXRestClient.m in Sources */,
			);
			runOnlyForDeploymentPostprocessing = 0;
		};
		32C6F93419DD814400EA4E9C /* Sources */ = {
			isa = PBXSourcesBuildPhase;
			buildActionMask = 2147483647;
			files = (
				32DC15D71A8DFF0D006F9AD3 /* MXNotificationCenterTests.m in Sources */,
				329571991B024D2B00ABB3BA /* MXMockCallStack.m in Sources */,
				3281E8A819E41A2000976E1A /* MatrixSDKTestsData.m in Sources */,
				322A51D81D9E846800C8536D /* MXCryptoTests.m in Sources */,
				323B2AD31BCD3F1400B11F34 /* MXStoreCoreDataStoreTests.m in Sources */,
				32832B5D1BCC048300241108 /* MXStoreMemoryStoreTests.m in Sources */,
				32114A7F1A24E15500FF2EC4 /* MXMyUserTests.m in Sources */,
				32832B5E1BCC048300241108 /* MXStoreNoStoreTests.m in Sources */,
				323C5A081A70E53500FB0549 /* MXToolsTests.m in Sources */,
				3281E89E19E299C000976E1A /* MXErrorTests.m in Sources */,
				3265CB3B1A151C3800E24B2F /* MXRoomStateTests.m in Sources */,
				326D1EF51BFC79300030947B /* MXPushRuleTests.m in Sources */,
				324BE45B1E3FA7A8008D99D4 /* MXMegolmExportEncryptionTest.m in Sources */,
				32322A481E57264E005DD155 /* MXSelfSignedHomeserverTests.m in Sources */,
				325653831A2E14ED00CC0423 /* MXStoreTests.m in Sources */,
				3295719A1B024D2B00ABB3BA /* MXMockCallStackCall.m in Sources */,
				3281E8A019E2CC1200976E1A /* MXHTTPClientTests.m in Sources */,
				321809B919EEBF3000377451 /* MXEventTests.m in Sources */,
				328DDEC11A07E57E008C7DC8 /* MXJSONModelTests.m in Sources */,
				32832B5C1BCC048300241108 /* MXStoreFileStoreTests.m in Sources */,
				3281E8A219E2DE4300976E1A /* MXSessionTests.m in Sources */,
				327137241A24BDDE00DB6757 /* MXUserTests.m in Sources */,
				327E37B91A977810007F026F /* MXLoggerTests.m in Sources */,
				329571931B0240CE00ABB3BA /* MXVoIPTests.m in Sources */,
				32A27D1F19EC335300BAFADE /* MXRoomTests.m in Sources */,
				32D8CAC219DEE6ED002AF8A0 /* MXRestClientNoAuthAPITests.m in Sources */,
				32FCAB4D19E578860049C555 /* MXRestClientTests.m in Sources */,
				329FB17C1A0A963700A5E88E /* MXRoomMemberTests.m in Sources */,
				3246BDC51A1A0789000A7D62 /* MXRoomStateDynamicTests.m in Sources */,
				3264DB941CECA72900B99881 /* MXAccountDataTests.m in Sources */,
				323EF7471C7CB4C7000DC98C /* MXEventTimelineTests.m in Sources */,
				32E226A91D081CE200E6CA54 /* MXPeekingRoomTests.m in Sources */,
				32169AA21BD4D1B00077868B /* MXCoreDataStore.xcdatamodeld in Sources */,
			);
			runOnlyForDeploymentPostprocessing = 0;
		};
/* End PBXSourcesBuildPhase section */

/* Begin PBXTargetDependency section */
		3226DC3719DEED2100866530 /* PBXTargetDependency */ = {
			isa = PBXTargetDependency;
			target = 32C6F92C19DD814400EA4E9C /* MatrixSDK */;
			targetProxy = 3226DC3619DEED2100866530 /* PBXContainerItemProxy */;
		};
/* End PBXTargetDependency section */

/* Begin XCBuildConfiguration section */
		32C6F93E19DD814400EA4E9C /* Debug */ = {
			isa = XCBuildConfiguration;
			buildSettings = {
				ALWAYS_SEARCH_USER_PATHS = NO;
				CLANG_CXX_LANGUAGE_STANDARD = "gnu++0x";
				CLANG_CXX_LIBRARY = "libc++";
				CLANG_ENABLE_MODULES = YES;
				CLANG_ENABLE_OBJC_ARC = YES;
				CLANG_WARN_BOOL_CONVERSION = YES;
				CLANG_WARN_CONSTANT_CONVERSION = YES;
				CLANG_WARN_DIRECT_OBJC_ISA_USAGE = YES_ERROR;
				CLANG_WARN_EMPTY_BODY = YES;
				CLANG_WARN_ENUM_CONVERSION = YES;
				CLANG_WARN_INT_CONVERSION = YES;
				CLANG_WARN_OBJC_ROOT_CLASS = YES_ERROR;
				CLANG_WARN_UNREACHABLE_CODE = YES;
				CLANG_WARN__DUPLICATE_METHOD_MATCH = YES;
				"CODE_SIGN_IDENTITY[sdk=iphoneos*]" = "iPhone Developer";
				COPY_PHASE_STRIP = NO;
				CURRENT_PROJECT_VERSION = "";
				ENABLE_STRICT_OBJC_MSGSEND = YES;
				GCC_C_LANGUAGE_STANDARD = gnu99;
				GCC_DYNAMIC_NO_PIC = NO;
				GCC_OPTIMIZATION_LEVEL = 0;
				GCC_PREPROCESSOR_DEFINITIONS = (
					"DEBUG=1",
					"$(inherited)",
				);
				GCC_SYMBOLS_PRIVATE_EXTERN = NO;
				GCC_WARN_64_TO_32_BIT_CONVERSION = YES;
				GCC_WARN_ABOUT_RETURN_TYPE = YES_ERROR;
				GCC_WARN_UNDECLARED_SELECTOR = YES;
				GCC_WARN_UNINITIALIZED_AUTOS = YES_AGGRESSIVE;
				GCC_WARN_UNUSED_FUNCTION = YES;
				GCC_WARN_UNUSED_VARIABLE = YES;
				IPHONEOS_DEPLOYMENT_TARGET = 8.0;
				MTL_ENABLE_DEBUG_INFO = YES;
				ONLY_ACTIVE_ARCH = YES;
				SDKROOT = iphoneos;
				TARGETED_DEVICE_FAMILY = "1,2";
				VERSIONING_SYSTEM = "";
				VERSION_INFO_PREFIX = "";
			};
			name = Debug;
		};
		32C6F93F19DD814400EA4E9C /* Release */ = {
			isa = XCBuildConfiguration;
			buildSettings = {
				ALWAYS_SEARCH_USER_PATHS = NO;
				CLANG_CXX_LANGUAGE_STANDARD = "gnu++0x";
				CLANG_CXX_LIBRARY = "libc++";
				CLANG_ENABLE_MODULES = YES;
				CLANG_ENABLE_OBJC_ARC = YES;
				CLANG_WARN_BOOL_CONVERSION = YES;
				CLANG_WARN_CONSTANT_CONVERSION = YES;
				CLANG_WARN_DIRECT_OBJC_ISA_USAGE = YES_ERROR;
				CLANG_WARN_EMPTY_BODY = YES;
				CLANG_WARN_ENUM_CONVERSION = YES;
				CLANG_WARN_INT_CONVERSION = YES;
				CLANG_WARN_OBJC_ROOT_CLASS = YES_ERROR;
				CLANG_WARN_UNREACHABLE_CODE = YES;
				CLANG_WARN__DUPLICATE_METHOD_MATCH = YES;
				"CODE_SIGN_IDENTITY[sdk=iphoneos*]" = "iPhone Developer";
				COPY_PHASE_STRIP = YES;
				CURRENT_PROJECT_VERSION = "";
				ENABLE_NS_ASSERTIONS = NO;
				ENABLE_STRICT_OBJC_MSGSEND = YES;
				GCC_C_LANGUAGE_STANDARD = gnu99;
				GCC_PREPROCESSOR_DEFINITIONS = "";
				GCC_WARN_64_TO_32_BIT_CONVERSION = YES;
				GCC_WARN_ABOUT_RETURN_TYPE = YES_ERROR;
				GCC_WARN_UNDECLARED_SELECTOR = YES;
				GCC_WARN_UNINITIALIZED_AUTOS = YES_AGGRESSIVE;
				GCC_WARN_UNUSED_FUNCTION = YES;
				GCC_WARN_UNUSED_VARIABLE = YES;
				IPHONEOS_DEPLOYMENT_TARGET = 8.0;
				MTL_ENABLE_DEBUG_INFO = NO;
				SDKROOT = iphoneos;
				TARGETED_DEVICE_FAMILY = "1,2";
				VALIDATE_PRODUCT = YES;
				VERSIONING_SYSTEM = "";
				VERSION_INFO_PREFIX = "";
			};
			name = Release;
		};
		32C6F94119DD814400EA4E9C /* Debug */ = {
			isa = XCBuildConfiguration;
			baseConfigurationReference = 2BF02FACC417CA3368671024 /* Pods-MatrixSDK.debug.xcconfig */;
			buildSettings = {
				CLANG_ENABLE_MODULES = YES;
				DEFINES_MODULE = YES;
				DYLIB_COMPATIBILITY_VERSION = 1;
				DYLIB_CURRENT_VERSION = 1;
				DYLIB_INSTALL_NAME_BASE = "@rpath";
				GCC_PREPROCESSOR_DEFINITIONS = (
					"$(inherited)",
					"COCOAPODS=1",
					"DISABLE_OPENWEBRTC_TO_BUID_TESTS=1",
				);
				GCC_TREAT_WARNINGS_AS_ERRORS = YES;
				INFOPLIST_FILE = MatrixSDK/Info.plist;
				INSTALL_PATH = "$(LOCAL_LIBRARY_DIR)/Frameworks";
				IPHONEOS_DEPLOYMENT_TARGET = 8.0;
				LD_RUNPATH_SEARCH_PATHS = "$(inherited) @executable_path/Frameworks @loader_path/Frameworks";
				PRODUCT_NAME = "$(TARGET_NAME)";
				SKIP_INSTALL = YES;
				SWIFT_OPTIMIZATION_LEVEL = "-Onone";
				SWIFT_VERSION = 3.0;
			};
			name = Debug;
		};
		32C6F94219DD814400EA4E9C /* Release */ = {
			isa = XCBuildConfiguration;
			baseConfigurationReference = 32F1FE9AF82A426C2EAED587 /* Pods-MatrixSDK.release.xcconfig */;
			buildSettings = {
				CLANG_ENABLE_MODULES = YES;
				DEFINES_MODULE = YES;
				DYLIB_COMPATIBILITY_VERSION = 1;
				DYLIB_CURRENT_VERSION = 1;
				DYLIB_INSTALL_NAME_BASE = "@rpath";
				GCC_PREPROCESSOR_DEFINITIONS = (
					"$(inherited)",
					"COCOAPODS=1",
					"DISABLE_OPENWEBRTC_TO_BUID_TESTS=1",
				);
				GCC_TREAT_WARNINGS_AS_ERRORS = YES;
				INFOPLIST_FILE = MatrixSDK/Info.plist;
				INSTALL_PATH = "$(LOCAL_LIBRARY_DIR)/Frameworks";
				IPHONEOS_DEPLOYMENT_TARGET = 8.0;
				LD_RUNPATH_SEARCH_PATHS = "$(inherited) @executable_path/Frameworks @loader_path/Frameworks";
				PRODUCT_NAME = "$(TARGET_NAME)";
				SKIP_INSTALL = YES;
				SWIFT_VERSION = 3.0;
			};
			name = Release;
		};
		32C6F94419DD814400EA4E9C /* Debug */ = {
			isa = XCBuildConfiguration;
			baseConfigurationReference = B1F1AE550CF4C15B653DDE6E /* Pods-MatrixSDKTests.debug.xcconfig */;
			buildSettings = {
				FRAMEWORK_SEARCH_PATHS = (
					"$(SDKROOT)/Developer/Library/Frameworks",
					"$(inherited)",
				);
				GCC_PREPROCESSOR_DEFINITIONS = (
					"$(inherited)",
					"DEBUG=1",
				);
				HEADER_SEARCH_PATHS = (
					"$(inherited)",
					/Applications/Xcode.app/Contents/Developer/Toolchains/XcodeDefault.xctoolchain/usr/include,
					"\"${PODS_ROOT}/Headers/Public\"",
					"\"${PODS_ROOT}/Headers/Public/Mantle\"",
				);
				INFOPLIST_FILE = MatrixSDKTests/Info.plist;
				LD_RUNPATH_SEARCH_PATHS = "$(inherited) @executable_path/Frameworks @loader_path/Frameworks";
				PRODUCT_NAME = "$(TARGET_NAME)";
			};
			name = Debug;
		};
		32C6F94519DD814400EA4E9C /* Release */ = {
			isa = XCBuildConfiguration;
			baseConfigurationReference = 0BCFBADF157F3C8C43112BD6 /* Pods-MatrixSDKTests.release.xcconfig */;
			buildSettings = {
				FRAMEWORK_SEARCH_PATHS = (
					"$(SDKROOT)/Developer/Library/Frameworks",
					"$(inherited)",
				);
				GCC_PREPROCESSOR_DEFINITIONS = "$(inherited)";
				HEADER_SEARCH_PATHS = (
					"$(inherited)",
					/Applications/Xcode.app/Contents/Developer/Toolchains/XcodeDefault.xctoolchain/usr/include,
					"\"${PODS_ROOT}/Headers/Public\"",
					"\"${PODS_ROOT}/Headers/Public/Mantle\"",
				);
				INFOPLIST_FILE = MatrixSDKTests/Info.plist;
				LD_RUNPATH_SEARCH_PATHS = "$(inherited) @executable_path/Frameworks @loader_path/Frameworks";
				PRODUCT_NAME = "$(TARGET_NAME)";
			};
			name = Release;
		};
/* End XCBuildConfiguration section */

/* Begin XCConfigurationList section */
		32C6F92719DD814400EA4E9C /* Build configuration list for PBXProject "MatrixSDK" */ = {
			isa = XCConfigurationList;
			buildConfigurations = (
				32C6F93E19DD814400EA4E9C /* Debug */,
				32C6F93F19DD814400EA4E9C /* Release */,
			);
			defaultConfigurationIsVisible = 0;
			defaultConfigurationName = Release;
		};
		32C6F94019DD814400EA4E9C /* Build configuration list for PBXNativeTarget "MatrixSDK" */ = {
			isa = XCConfigurationList;
			buildConfigurations = (
				32C6F94119DD814400EA4E9C /* Debug */,
				32C6F94219DD814400EA4E9C /* Release */,
			);
			defaultConfigurationIsVisible = 0;
			defaultConfigurationName = Release;
		};
		32C6F94319DD814400EA4E9C /* Build configuration list for PBXNativeTarget "MatrixSDKTests" */ = {
			isa = XCConfigurationList;
			buildConfigurations = (
				32C6F94419DD814400EA4E9C /* Debug */,
				32C6F94519DD814400EA4E9C /* Release */,
			);
			defaultConfigurationIsVisible = 0;
			defaultConfigurationName = Release;
		};
/* End XCConfigurationList section */

/* Begin XCVersionGroup section */
		32169A9F1BD4D0E30077868B /* MXCoreDataStore.xcdatamodeld */ = {
			isa = XCVersionGroup;
			children = (
				32169AA01BD4D0E30077868B /* MXCoreDataStore.xcdatamodel */,
			);
			currentVersion = 32169AA01BD4D0E30077868B /* MXCoreDataStore.xcdatamodel */;
			path = MXCoreDataStore.xcdatamodeld;
			sourceTree = "<group>";
			versionGroupType = wrapper.xcdatamodel;
		};
/* End XCVersionGroup section */
	};
	rootObject = 32C6F92419DD814400EA4E9C /* Project object */;
}<|MERGE_RESOLUTION|>--- conflicted
+++ resolved
@@ -43,14 +43,10 @@
 		322A51C71D9BBD3C00C8536D /* MXOlmDevice.h in Headers */ = {isa = PBXBuildFile; fileRef = 322A51C51D9BBD3C00C8536D /* MXOlmDevice.h */; };
 		322A51C81D9BBD3C00C8536D /* MXOlmDevice.m in Sources */ = {isa = PBXBuildFile; fileRef = 322A51C61D9BBD3C00C8536D /* MXOlmDevice.m */; };
 		322A51D81D9E846800C8536D /* MXCryptoTests.m in Sources */ = {isa = PBXBuildFile; fileRef = 322A51D71D9E846800C8536D /* MXCryptoTests.m */; };
-<<<<<<< HEAD
-		3233606F1A403A0D0071A488 /* MXFileStore.h in Headers */ = {isa = PBXBuildFile; fileRef = 3233606D1A403A0D0071A488 /* MXFileStore.h */; settings = {ATTRIBUTES = (Public, ); }; };
-=======
 		32322A481E57264E005DD155 /* MXSelfSignedHomeserverTests.m in Sources */ = {isa = PBXBuildFile; fileRef = 32322A471E57264E005DD155 /* MXSelfSignedHomeserverTests.m */; };
 		32322A4B1E575F65005DD155 /* MXAllowedCertificates.h in Headers */ = {isa = PBXBuildFile; fileRef = 32322A491E575F65005DD155 /* MXAllowedCertificates.h */; };
 		32322A4C1E575F65005DD155 /* MXAllowedCertificates.m in Sources */ = {isa = PBXBuildFile; fileRef = 32322A4A1E575F65005DD155 /* MXAllowedCertificates.m */; };
-		3233606F1A403A0D0071A488 /* MXFileStore.h in Headers */ = {isa = PBXBuildFile; fileRef = 3233606D1A403A0D0071A488 /* MXFileStore.h */; };
->>>>>>> d45fa672
+		3233606F1A403A0D0071A488 /* MXFileStore.h in Headers */ = {isa = PBXBuildFile; fileRef = 3233606D1A403A0D0071A488 /* MXFileStore.h */; settings = {ATTRIBUTES = (Public, ); }; };
 		323360701A403A0D0071A488 /* MXFileStore.m in Sources */ = {isa = PBXBuildFile; fileRef = 3233606E1A403A0D0071A488 /* MXFileStore.m */; };
 		323B2ACF1BCD3EF000B11F34 /* MXCoreDataStore.h in Headers */ = {isa = PBXBuildFile; fileRef = 323B2ACB1BCD3EF000B11F34 /* MXCoreDataStore.h */; settings = {ATTRIBUTES = (Public, ); }; };
 		323B2AD01BCD3EF000B11F34 /* MXCoreDataStore.m in Sources */ = {isa = PBXBuildFile; fileRef = 323B2ACC1BCD3EF000B11F34 /* MXCoreDataStore.m */; };
@@ -581,12 +577,9 @@
 				329FB1781A0A74B100A5E88E /* MXTools.m */,
 				327E37B41A974F75007F026F /* MXLogger.h */,
 				327E37B51A974F75007F026F /* MXLogger.m */,
-<<<<<<< HEAD
-				C6D5D6031E4F83C000706C0F /* MXResponse.swift */,
-=======
 				32322A491E575F65005DD155 /* MXAllowedCertificates.h */,
 				32322A4A1E575F65005DD155 /* MXAllowedCertificates.m */,
->>>>>>> d45fa672
+				C6D5D6031E4F83C000706C0F /* MXResponse.swift */,
 			);
 			path = Utils;
 			sourceTree = "<group>";
